--- conflicted
+++ resolved
@@ -37,12 +37,6 @@
 };
 
 export default class BlockManager extends React.Component<PropsType, StateType> {
-<<<<<<< HEAD
-	_recycler = null;
-=======
-	availableBlockTypes = getBlockTypes();
->>>>>>> bacc3b1d
-
 	constructor( props: PropsType ) {
 		super( props );
 		this.state = {
