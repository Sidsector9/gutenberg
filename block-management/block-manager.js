--- conflicted
+++ resolved
@@ -8,25 +8,14 @@
 import BlockHolder from './block-holder';
 import { ToolbarButton } from './constants';
 
-<<<<<<< HEAD
-export default class BlockManager extends React.Component<
-	{},
-	{
-		refresh: boolean,
-		blocks: Array<{ key: string, blockType: string, content: string, focused: boolean }>,
-	}
-> {
-	constructor( props: {} ) {
-=======
 type PropsType = {};
 type StateType = {
 	refresh: boolean,
-	blocks: Array<{ key: string, blockType: string, content: string }>,
+	blocks: Array<{ key: string, blockType: string, content: string, focused: boolean }>,
 };
 
 export default class BlockManager extends React.Component<PropsType, StateType> {
 	constructor( props: PropsType ) {
->>>>>>> cee033bb
 		super( props );
 		// TODO: block state should be externalized (shared with Gutenberg at some point?).
 		// If not it should be created from a string parsing (commented HTML to json).
