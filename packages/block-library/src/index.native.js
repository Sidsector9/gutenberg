/**
 * External dependencies
 */
import { Platform } from 'react-native';

/**
 * WordPress dependencies
 */
import {
	hasBlockSupport,
	registerBlockType,
	setDefaultBlockName,
	setFreeformContentHandlerName,
	setUnregisteredTypeHandlerName,
	setGroupingBlockName,
} from '@wordpress/blocks';
import { addFilter } from '@wordpress/hooks';

/**
 * Internal dependencies
 */
import * as paragraph from './paragraph';
import * as image from './image';
import * as heading from './heading';
import * as quote from './quote';
import * as gallery from './gallery';
import * as archives from './archives';
import * as audio from './audio';
import * as button from './button';
import * as calendar from './calendar';
import * as categories from './categories';
import * as code from './code';
import * as columns from './columns';
import * as column from './column';
import * as cover from './cover';
import * as embed from './embed';
import * as file from './file';
import * as html from './html';
import * as mediaText from './media-text';
import * as latestComments from './latest-comments';
import * as latestPosts from './latest-posts';
import * as list from './list';
import * as missing from './missing';
import * as more from './more';
import * as nextpage from './nextpage';
import * as preformatted from './preformatted';
import * as pullquote from './pullquote';
import * as reusableBlock from './block';
import * as rss from './rss';
import * as search from './search';
import * as separator from './separator';
import * as shortcode from './shortcode';
import * as spacer from './spacer';
import * as subhead from './subhead';
import * as table from './table';
import * as textColumns from './text-columns';
import * as verse from './verse';
import * as video from './video';
import * as tagCloud from './tag-cloud';
import * as classic from './classic';
import * as group from './group';
import * as buttons from './buttons';

export const coreBlocks = [
	// Common blocks are grouped at the top to prioritize their display
	// in various contexts — like the inserter and auto-complete components.
	paragraph,
	image,
	heading,
	gallery,
	list,
	quote,

	// Register all remaining core blocks.
	shortcode,
	archives,
	audio,
	button,
	calendar,
	categories,
	code,
	columns,
	column,
	cover,
	embed,
	...embed.common,
	...embed.others,
	file,
	html,
	mediaText,
	latestComments,
	latestPosts,
	missing,
	more,
	nextpage,
	preformatted,
	pullquote,
	rss,
	search,
	separator,
	reusableBlock,
	spacer,
	subhead,
	table,
	tagCloud,
	textColumns,
	verse,
	video,
	classic,
	buttons,
].reduce( ( accumulator, block ) => {
	accumulator[ block.name ] = block;
	return accumulator;
}, {} );

/**
 * Function to register an individual block.
 *
 * @param {Object} block The block to be registered.
 *
 */
const registerBlock = ( block ) => {
	if ( ! block ) {
		return;
	}
	const { metadata, settings, name } = block;
	registerBlockType( name, {
		...metadata,
		...settings,
	} );
};

// only enable code block for development
// eslint-disable-next-line no-undef
const devOnly = ( block ) => ( !! __DEV__ ? block : null );

<<<<<<< HEAD
const iOSOnly = ( block ) => ( Platform.OS === 'ios' ? block : devOnly( block ) );
=======
// Hide the Classic block
addFilter(
	'blocks.registerBlockType',
	'core/react-native-editor',
	( settings, name ) => {
		if (
			name === 'core/freeform' &&
			hasBlockSupport( settings, 'inserter', true )
		) {
			settings.supports = {
				...settings.supports,
				inserter: false,
			};
		}

		return settings;
	}
);

>>>>>>> 8eb46eef
/**
 * Function to register core blocks provided by the block editor.
 *
 * @example
 * ```js
 * import { registerCoreBlocks } from '@wordpress/block-library';
 *
 * registerCoreBlocks();
 * ```
 */
export const registerCoreBlocks = () => {
	[
		paragraph,
		heading,
		devOnly( code ),
		missing,
		more,
		image,
		video,
		nextpage,
		separator,
		list,
		quote,
		mediaText,
		preformatted,
		gallery,
		columns,
		column,
		group,
		classic,
		button,
		spacer,
		shortcode,
		buttons,
		latestPosts,
		verse,
		cover,
		iOSOnly( pullquote ),
	].forEach( registerBlock );

	setDefaultBlockName( paragraph.name );
	setFreeformContentHandlerName( classic.name );
	setUnregisteredTypeHandlerName( missing.name );
	if ( group ) {
		setGroupingBlockName( group.name );
	}
};<|MERGE_RESOLUTION|>--- conflicted
+++ resolved
@@ -134,9 +134,8 @@
 // eslint-disable-next-line no-undef
 const devOnly = ( block ) => ( !! __DEV__ ? block : null );
 
-<<<<<<< HEAD
 const iOSOnly = ( block ) => ( Platform.OS === 'ios' ? block : devOnly( block ) );
-=======
+
 // Hide the Classic block
 addFilter(
 	'blocks.registerBlockType',
@@ -156,7 +155,6 @@
 	}
 );
 
->>>>>>> 8eb46eef
 /**
  * Function to register core blocks provided by the block editor.
  *
