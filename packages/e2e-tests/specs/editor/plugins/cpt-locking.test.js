/**
 * WordPress dependencies
 */
import {
	activatePlugin,
	clickBlockToolbarButton,
	createNewPost,
	deactivatePlugin,
	getEditedPostContent,
	insertBlock,
	pressKeyTimes,
	setPostContent,
} from '@wordpress/e2e-test-utils';

describe( 'cpt locking', () => {
	beforeAll( async () => {
		await activatePlugin( 'gutenberg-test-plugin-cpt-locking' );
	} );

	afterAll( async () => {
		await deactivatePlugin( 'gutenberg-test-plugin-cpt-locking' );
	} );

	const shouldRemoveTheInserter = async () => {
		expect(
			await page.$( '.edit-post-header [aria-label="Add block"]' )
		).toBeNull();
	};

	const shouldNotAllowBlocksToBeRemoved = async () => {
		await page.type(
			'.block-editor-rich-text__editable.wp-block-paragraph',
			'p1'
		);
		await clickBlockToolbarButton( 'More options' );
		expect(
			await page.$x( '//button[contains(text(), "Remove Block")]' )
		).toHaveLength( 0 );
	};

	const shouldAllowBlocksToBeMoved = async () => {
		await page.click(
			'.block-editor-rich-text__editable.wp-block-paragraph'
		);
<<<<<<< HEAD
=======
		// Hover the block switcher to show the movers
		await page.hover(
			'.block-editor-block-toolbar .block-editor-block-toolbar__block-switcher-wrapper'
		);
>>>>>>> 251bab45
		expect( await page.$( 'button[aria-label="Move up"]' ) ).not.toBeNull();
		await page.click( 'button[aria-label="Move up"]' );
		await page.type(
			'.block-editor-rich-text__editable.wp-block-paragraph',
			'p1'
		);
		expect( await getEditedPostContent() ).toMatchSnapshot();
	};

	describe( 'template_lock all', () => {
		beforeEach( async () => {
			await createNewPost( { postType: 'locked-all-post' } );
		} );

		it( 'should remove the inserter', shouldRemoveTheInserter );

		it(
			'should not allow blocks to be removed',
			shouldNotAllowBlocksToBeRemoved
		);

		it( 'should not allow blocks to be moved', async () => {
			await page.click(
				'.block-editor-rich-text__editable.wp-block-paragraph'
			);
			expect( await page.$( 'button[aria-label="Move up"]' ) ).toBeNull();
		} );

		it( 'should not error when deleting the cotents of a paragraph', async () => {
			await page.click(
<<<<<<< HEAD
				'.block-editor-block-list__block[data-type="core/paragraph"] p'
=======
				'.block-editor-block-list__block[data-type="core/paragraph"]'
>>>>>>> 251bab45
			);
			const textToType = 'Paragraph';
			await page.keyboard.type( 'Paragraph' );
			await pressKeyTimes( 'Backspace', textToType.length + 1 );
			expect( await getEditedPostContent() ).toMatchSnapshot();
		} );

		it( 'should show invalid template notice if the blocks do not match the templte', async () => {
			const content = await getEditedPostContent();
			const [ , contentWithoutImage ] = content.split(
				'<!-- /wp:image -->'
			);
			await setPostContent( contentWithoutImage );
<<<<<<< HEAD
			const VALIDATION_PARAGRAPH_SELECTOR =
				'.editor-template-validation-notice .components-notice__content p';
			await page.waitForSelector( VALIDATION_PARAGRAPH_SELECTOR );
=======
			const noticeContent = await page.waitForSelector(
				'.editor-template-validation-notice .components-notice__content'
			);
>>>>>>> 251bab45
			expect(
				await page.evaluate(
					( _noticeContent ) => _noticeContent.firstChild.nodeValue,
					noticeContent
				)
			).toEqual(
				'The content of your post doesn’t match the template assigned to your post type.'
			);
		} );
	} );

	describe( 'template_lock insert', () => {
		beforeEach( async () => {
			await createNewPost( { postType: 'locked-insert-post' } );
		} );

		it( 'should remove the inserter', shouldRemoveTheInserter );

		it(
			'should not allow blocks to be removed',
			shouldNotAllowBlocksToBeRemoved
		);

		it( 'should allow blocks to be moved', shouldAllowBlocksToBeMoved );
	} );

	describe( 'template_lock false', () => {
		beforeEach( async () => {
			await createNewPost( { postType: 'not-locked-post' } );
		} );

		it( 'should allow blocks to be inserted', async () => {
			expect(
				await page.$( '.edit-post-header [aria-label="Add block"]' )
			).not.toBeNull();
			await insertBlock( 'List' );
			await page.keyboard.type( 'List content' );
			expect( await getEditedPostContent() ).toMatchSnapshot();
		} );

		it( 'should allow blocks to be removed', async () => {
			await page.type(
				'.block-editor-rich-text__editable.wp-block-paragraph',
				'p1'
			);
			await clickBlockToolbarButton( 'More options' );
			const [ removeBlock ] = await page.$x(
				'//button[contains(text(), "Remove Block")]'
			);
			await removeBlock.click();
			expect( await getEditedPostContent() ).toMatchSnapshot();
		} );

		it( 'should allow blocks to be moved', shouldAllowBlocksToBeMoved );
	} );
} );<|MERGE_RESOLUTION|>--- conflicted
+++ resolved
@@ -42,13 +42,10 @@
 		await page.click(
 			'.block-editor-rich-text__editable.wp-block-paragraph'
 		);
-<<<<<<< HEAD
-=======
 		// Hover the block switcher to show the movers
 		await page.hover(
 			'.block-editor-block-toolbar .block-editor-block-toolbar__block-switcher-wrapper'
 		);
->>>>>>> 251bab45
 		expect( await page.$( 'button[aria-label="Move up"]' ) ).not.toBeNull();
 		await page.click( 'button[aria-label="Move up"]' );
 		await page.type(
@@ -79,11 +76,7 @@
 
 		it( 'should not error when deleting the cotents of a paragraph', async () => {
 			await page.click(
-<<<<<<< HEAD
-				'.block-editor-block-list__block[data-type="core/paragraph"] p'
-=======
 				'.block-editor-block-list__block[data-type="core/paragraph"]'
->>>>>>> 251bab45
 			);
 			const textToType = 'Paragraph';
 			await page.keyboard.type( 'Paragraph' );
@@ -97,15 +90,9 @@
 				'<!-- /wp:image -->'
 			);
 			await setPostContent( contentWithoutImage );
-<<<<<<< HEAD
-			const VALIDATION_PARAGRAPH_SELECTOR =
-				'.editor-template-validation-notice .components-notice__content p';
-			await page.waitForSelector( VALIDATION_PARAGRAPH_SELECTOR );
-=======
 			const noticeContent = await page.waitForSelector(
 				'.editor-template-validation-notice .components-notice__content'
 			);
->>>>>>> 251bab45
 			expect(
 				await page.evaluate(
 					( _noticeContent ) => _noticeContent.firstChild.nodeValue,
