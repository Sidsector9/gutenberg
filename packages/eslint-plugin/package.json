--- conflicted
+++ resolved
@@ -32,14 +32,8 @@
 		"eslint-plugin-jsdoc": "^22.1.0",
 		"eslint-plugin-jsx-a11y": "^6.2.3",
 		"eslint-plugin-prettier": "^3.1.2",
-<<<<<<< HEAD
-		"eslint-plugin-react": "^7.14.3",
-		"eslint-plugin-react-hooks": "^1.6.1",
-		"eslint-plugin-react-native": "^3.8.1",
-=======
 		"eslint-plugin-react": "^7.19.0",
 		"eslint-plugin-react-hooks": "^3.0.0",
->>>>>>> d6ffe5aa
 		"globals": "^12.0.0",
 		"prettier": "npm:wp-prettier@1.19.1",
 		"requireindex": "^1.2.0"
