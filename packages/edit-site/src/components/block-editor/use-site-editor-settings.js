/**
 * WordPress dependencies
 */
import { useSelect } from '@wordpress/data';
import { useMemo } from '@wordpress/element';
import { privateApis as editorPrivateApis } from '@wordpress/editor';
import { privateApis as routerPrivateApis } from '@wordpress/router';
import { usePrevious } from '@wordpress/compose';

/**
 * Internal dependencies
 */
import { store as editSiteStore } from '../../store';
import { unlock } from '../../lock-unlock';
import useNavigateToEntityRecord from './use-navigate-to-entity-record';
import { FOCUSABLE_ENTITIES } from '../../utils/constants';

const { useBlockEditorSettings } = unlock( editorPrivateApis );
const { useLocation, useHistory } = unlock( routerPrivateApis );

function useNavigateToPreviousEntityRecord() {
	const location = useLocation();
	const previousLocation = usePrevious( location );
	const history = useHistory();
	const goBack = useMemo( () => {
		const isFocusMode =
			location.params.focusMode ||
			( location.params.postId &&
				FOCUSABLE_ENTITIES.includes( location.params.postType ) );
		const didComeFromEditorCanvas =
			previousLocation?.params.canvas === 'edit';
		const showBackButton = isFocusMode && didComeFromEditorCanvas;
		return showBackButton ? () => history.back() : undefined;
		// Disable reason: previousLocation changes when the component updates for any reason, not
		// just when location changes. Until this is fixed we can't add it to deps. See
		// https://github.com/WordPress/gutenberg/pull/58710#discussion_r1479219465.
		// eslint-disable-next-line react-hooks/exhaustive-deps
	}, [ location, history ] );
	return goBack;
}

export function useSpecificEditorSettings() {
	const onNavigateToEntityRecord = useNavigateToEntityRecord();
<<<<<<< HEAD
	const { templateSlug, canvasMode, settings } = useSelect( ( select ) => {
		const {
			getEditedPostType,
			getEditedPostId,
			getCanvasMode,
			getSettings,
		} = unlock( select( editSiteStore ) );
		const { getEditedEntityRecord } = select( coreStore );
		const usedPostType = getEditedPostType();
		const usedPostId = getEditedPostId();
		const _record = getEditedEntityRecord(
			'postType',
			usedPostType,
			usedPostId
		);
		return {
			templateSlug: _record.slug,
			canvasMode: getCanvasMode(),
			settings: getSettings(),
		};
	}, [] );
	const archiveLabels = useArchiveLabel( templateSlug );
=======
	const { canvasMode, settings, shouldUseTemplateAsDefaultRenderingMode } =
		useSelect( ( select ) => {
			const { getEditedPostContext, getCanvasMode, getSettings } = unlock(
				select( editSiteStore )
			);
			const _context = getEditedPostContext();
			return {
				canvasMode: getCanvasMode(),
				settings: getSettings(),
				// TODO: The `postType` check should be removed when the default rendering mode per post type is merged.
				// @see https://github.com/WordPress/gutenberg/pull/62304/
				shouldUseTemplateAsDefaultRenderingMode:
					_context?.postId && _context?.postType !== 'post',
			};
		}, [] );
	const defaultRenderingMode = shouldUseTemplateAsDefaultRenderingMode
		? 'template-locked'
		: 'post-only';
>>>>>>> ce803384
	const onNavigateToPreviousEntityRecord =
		useNavigateToPreviousEntityRecord();
	const defaultEditorSettings = useMemo( () => {
		return {
			...settings,

			richEditingEnabled: true,
			supportsTemplateMode: true,
			focusMode: canvasMode !== 'view',
			onNavigateToEntityRecord,
			onNavigateToPreviousEntityRecord,
			__unstableIsPreviewMode: canvasMode === 'view',
		};
	}, [
		settings,
		canvasMode,
		onNavigateToEntityRecord,
		onNavigateToPreviousEntityRecord,
	] );

	return defaultEditorSettings;
}

export default function useSiteEditorSettings() {
	const defaultEditorSettings = useSpecificEditorSettings();
	const { postType, postId } = useSelect( ( select ) => {
		const { getEditedPostType, getEditedPostId } = unlock(
			select( editSiteStore )
		);
		const usedPostType = getEditedPostType();
		const usedPostId = getEditedPostId();
		return {
			postType: usedPostType,
			postId: usedPostId,
		};
	}, [] );
	return useBlockEditorSettings( defaultEditorSettings, postType, postId );
}<|MERGE_RESOLUTION|>--- conflicted
+++ resolved
@@ -41,49 +41,15 @@
 
 export function useSpecificEditorSettings() {
 	const onNavigateToEntityRecord = useNavigateToEntityRecord();
-<<<<<<< HEAD
-	const { templateSlug, canvasMode, settings } = useSelect( ( select ) => {
-		const {
-			getEditedPostType,
-			getEditedPostId,
-			getCanvasMode,
-			getSettings,
-		} = unlock( select( editSiteStore ) );
-		const { getEditedEntityRecord } = select( coreStore );
-		const usedPostType = getEditedPostType();
-		const usedPostId = getEditedPostId();
-		const _record = getEditedEntityRecord(
-			'postType',
-			usedPostType,
-			usedPostId
+	const { canvasMode, settings } = useSelect( ( select ) => {
+		const { getCanvasMode, getSettings } = unlock(
+			select( editSiteStore )
 		);
 		return {
-			templateSlug: _record.slug,
 			canvasMode: getCanvasMode(),
 			settings: getSettings(),
 		};
 	}, [] );
-	const archiveLabels = useArchiveLabel( templateSlug );
-=======
-	const { canvasMode, settings, shouldUseTemplateAsDefaultRenderingMode } =
-		useSelect( ( select ) => {
-			const { getEditedPostContext, getCanvasMode, getSettings } = unlock(
-				select( editSiteStore )
-			);
-			const _context = getEditedPostContext();
-			return {
-				canvasMode: getCanvasMode(),
-				settings: getSettings(),
-				// TODO: The `postType` check should be removed when the default rendering mode per post type is merged.
-				// @see https://github.com/WordPress/gutenberg/pull/62304/
-				shouldUseTemplateAsDefaultRenderingMode:
-					_context?.postId && _context?.postType !== 'post',
-			};
-		}, [] );
-	const defaultRenderingMode = shouldUseTemplateAsDefaultRenderingMode
-		? 'template-locked'
-		: 'post-only';
->>>>>>> ce803384
 	const onNavigateToPreviousEntityRecord =
 		useNavigateToPreviousEntityRecord();
 	const defaultEditorSettings = useMemo( () => {
