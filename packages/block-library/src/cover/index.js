/**
 * WordPress dependencies
 */
import { __ } from '@wordpress/i18n';
import { cover as icon } from '@wordpress/icons';

/**
 * Internal dependencies
 */
import deprecated from './deprecated';
import edit from './edit';
import metadata from './block.json';
import save from './save';
import transforms from './transforms';

const { name } = metadata;

export { metadata, name };

export const settings = {
	title: __( 'Cover' ),
	description: __(
		'Add an image or video with a text overlay — great for headers.'
	),
	icon,
<<<<<<< HEAD
	supports: {
		align: true,
		html: false,
		__experimentalPadding: true,
	},
=======
>>>>>>> ce659347
	example: {
		attributes: {
			customOverlayColor: '#065174',
			dimRatio: 40,
			url: 'https://s.w.org/images/core/5.3/Windbuchencom.jpg',
		},
		innerBlocks: [
			{
				name: 'core/paragraph',
				attributes: {
					customFontSize: 48,
					content: __( '<strong>Snow Patrol</strong>' ),
					align: 'center',
				},
			},
		],
	},
	transforms,
	save,
	edit,
	deprecated,
};<|MERGE_RESOLUTION|>--- conflicted
+++ resolved
@@ -23,14 +23,6 @@
 		'Add an image or video with a text overlay — great for headers.'
 	),
 	icon,
-<<<<<<< HEAD
-	supports: {
-		align: true,
-		html: false,
-		__experimentalPadding: true,
-	},
-=======
->>>>>>> ce659347
 	example: {
 		attributes: {
 			customOverlayColor: '#065174',
