--- conflicted
+++ resolved
@@ -1,14 +1,11 @@
-<<<<<<< HEAD
 1.17.0
 ------
 * Include block title in Unsupported block's UI
 * Show new-block-indicator when no blocks at all and when at the last block
 * Use existing links in the clipboard to prefill url field when inserting new link.
-=======
 1.16.1
 ------
 *[iOS] Fix tap on links bug that reappear on iOS 13.2
->>>>>>> a6605434
 
 1.16.0
 ------
