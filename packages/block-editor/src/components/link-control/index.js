--- conflicted
+++ resolved
@@ -271,26 +271,14 @@
 					type = 'internal';
 				}
 
-<<<<<<< HEAD
 				return Promise.resolve( [
 					{
-						id: val,
 						title: val,
 						url: type === 'URL' ? prependHTTP( val ) : val,
 						type,
 					},
 				] );
 		  };
-=======
-		return Promise.resolve( [
-			{
-				title: val,
-				url: type === 'URL' ? prependHTTP( val ) : val,
-				type,
-			},
-		] );
-	};
->>>>>>> b4dd7eee
 
 	const handleEntitySearch = async ( val, args ) => {
 		let results = await Promise.all( [
