/**
 * External dependencies
 */
import { filter } from 'lodash';

/**
 * WordPress dependencies
 */
import {
	registerBlockType,
	unregisterBlockType,
	setFreeformContentHandlerName,
} from '@wordpress/blocks';
import { RawHTML } from '@wordpress/element';

/**
 * Internal dependencies
 */
import * as selectors from '../selectors';

const {
	getBlockName,
	getBlock,
	getBlocks,
	getBlockCount,
	getClientIdsWithDescendants,
	getClientIdsOfDescendants,
	hasSelectedBlock,
	getSelectedBlock,
	getSelectedBlockClientId,
	getBlockRootClientId,
	getBlockHierarchyRootClientId,
	getGlobalBlockCount,
	getSelectedBlockClientIds,
	getSelectedBlockCount,
	getMultiSelectedBlockClientIds,
	getMultiSelectedBlocks,
	getMultiSelectedBlocksStartClientId,
	getMultiSelectedBlocksEndClientId,
	getBlockOrder,
	getBlockIndex,
	getPreviousBlockClientId,
	getNextBlockClientId,
	isBlockSelected,
	hasSelectedInnerBlock,
	isBlockWithinSelection,
	hasMultiSelection,
	isBlockMultiSelected,
	isFirstMultiSelectedBlock,
	isLastMultiSelectedBlock,
	getBlockMode,
	isTyping,
	isCaretWithinFormattedText,
	getBlockInsertionPoint,
	isBlockInsertionPointVisible,
	isSelectionEnabled,
	canInsertBlockType,
	getInserterItems,
	isValidTemplate,
	getTemplate,
	getTemplateLock,
	getBlockListSettings,
	__experimentalGetLastBlockAttributeChanges,
	INSERTER_UTILITY_HIGH,
	INSERTER_UTILITY_MEDIUM,
	INSERTER_UTILITY_LOW,
} = selectors;

describe( 'selectors', () => {
	let cachedSelectors;

	beforeAll( () => {
		cachedSelectors = filter( selectors, ( selector ) => selector.clear );
	} );

	beforeEach( () => {
		registerBlockType( 'core/block', {
			save: () => null,
			category: 'reusable',
			title: 'Reusable Block Stub',
			supports: {
				inserter: false,
			},
		} );

		registerBlockType( 'core/test-block-a', {
			save: ( props ) => props.attributes.text,
			category: 'formatting',
			title: 'Test Block A',
			icon: 'test',
			keywords: [ 'testing' ],
		} );

		registerBlockType( 'core/test-block-b', {
			save: ( props ) => props.attributes.text,
			category: 'common',
			title: 'Test Block B',
			icon: 'test',
			keywords: [ 'testing' ],
			supports: {
				multiple: false,
			},
		} );

		registerBlockType( 'core/test-block-c', {
			save: ( props ) => props.attributes.text,
			category: 'common',
			title: 'Test Block C',
			icon: 'test',
			keywords: [ 'testing' ],
			parent: [ 'core/test-block-b' ],
		} );

		registerBlockType( 'core/test-freeform', {
			save: ( props ) => <RawHTML>{ props.attributes.content }</RawHTML>,
			category: 'common',
			title: 'Test Freeform Content Handler',
			icon: 'test',
			attributes: {
				content: {
					type: 'string',
				},
			},
		} );

		setFreeformContentHandlerName( 'core/test-freeform' );

		cachedSelectors.forEach( ( { clear } ) => clear() );
	} );

	afterEach( () => {
		unregisterBlockType( 'core/block' );
		unregisterBlockType( 'core/test-block-a' );
		unregisterBlockType( 'core/test-block-b' );
		unregisterBlockType( 'core/test-block-c' );
		unregisterBlockType( 'core/test-freeform' );

		setFreeformContentHandlerName( undefined );
	} );

	describe( 'getBlockName', () => {
		it( 'returns null if no block by clientId', () => {
			const state = {
				blocks: {
					byClientId: {},
					attributes: {},
					order: {},
					parents: {},
				},
			};

			const name = getBlockName( state, 'afd1cb17-2c08-4e7a-91be-007ba7ddc3a1' );

			expect( name ).toBe( null );
		} );

		it( 'returns block name', () => {
			const state = {
				blocks: {
					byClientId: {
						'afd1cb17-2c08-4e7a-91be-007ba7ddc3a1': {
							clientId: 'afd1cb17-2c08-4e7a-91be-007ba7ddc3a1',
							name: 'core/paragraph',
						},
					},
					attributes: {
						'afd1cb17-2c08-4e7a-91be-007ba7ddc3a1': {},
					},
					order: {
						'': [ 'afd1cb17-2c08-4e7a-91be-007ba7ddc3a1' ],
						'afd1cb17-2c08-4e7a-91be-007ba7ddc3a1': [],
					},
					parents: {
						'afd1cb17-2c08-4e7a-91be-007ba7ddc3a1': '',
					},
				},
			};

			const name = getBlockName( state, 'afd1cb17-2c08-4e7a-91be-007ba7ddc3a1' );

			expect( name ).toBe( 'core/paragraph' );
		} );
	} );

	describe( 'getBlock', () => {
		it( 'should return the block', () => {
			const state = {
				blocks: {
					byClientId: {
						123: { clientId: 123, name: 'core/paragraph' },
					},
					attributes: {
						123: {},
					},
					order: {
						'': [ 123 ],
						123: [],
					},
					parents: {
						123: '',
					},
					cache: {
						123: {},
					},
				},
			};

			expect( getBlock( state, 123 ) ).toEqual( {
				clientId: 123,
				name: 'core/paragraph',
				attributes: {},
				innerBlocks: [],
			} );
		} );

		it( 'should return null if the block is not present in state', () => {
			const state = {
				blocks: {
					byClientId: {},
					attributes: {},
					order: {},
					parents: {},
					cache: {},
				},
			};

			expect( getBlock( state, 123 ) ).toBe( null );
		} );

		it( 'should include inner blocks', () => {
			const state = {
				blocks: {
					byClientId: {
						123: { clientId: 123, name: 'core/paragraph' },
						456: { clientId: 456, name: 'core/paragraph' },
					},
					attributes: {
						123: {},
						456: {},
					},
					order: {
						'': [ 123 ],
						123: [ 456 ],
						456: [],
					},
					parents: {
						123: '',
						456: 123,
					},
					cache: {
						123: {},
						456: {},
					},
				},
			};

			expect( getBlock( state, 123 ) ).toEqual( {
				clientId: 123,
				name: 'core/paragraph',
				attributes: {},
				innerBlocks: [ {
					clientId: 456,
					name: 'core/paragraph',
					attributes: {},
					innerBlocks: [],
				} ],
			} );
		} );
	} );

	describe( 'getBlocks', () => {
		it( 'should return the ordered blocks', () => {
			const state = {
				blocks: {
					byClientId: {
						23: { clientId: 23, name: 'core/heading' },
						123: { clientId: 123, name: 'core/paragraph' },
					},
					attributes: {
						23: {},
						123: {},
					},
					order: {
						'': [ 123, 23 ],
					},
					parents: {
						123: '',
						23: '',
					},
					cache: {
						123: {},
						23: {},
					},
				},
			};

			expect( getBlocks( state ) ).toEqual( [
				{ clientId: 123, name: 'core/paragraph', attributes: {}, innerBlocks: [] },
				{ clientId: 23, name: 'core/heading', attributes: {}, innerBlocks: [] },
			] );
		} );
	} );

	describe( 'getClientIdsOfDescendants', () => {
		it( 'should return the ids of any descendants, given an array of clientIds', () => {
			const state = {
				blocks: {
					byClientId: {
						'uuid-2': { clientId: 'uuid-2', name: 'core/image' },
						'uuid-4': { clientId: 'uuid-4', name: 'core/paragraph' },
						'uuid-6': { clientId: 'uuid-6', name: 'core/paragraph' },
						'uuid-8': { clientId: 'uuid-8', name: 'core/block' },
						'uuid-10': { clientId: 'uuid-10', name: 'core/columns' },
						'uuid-12': { clientId: 'uuid-12', name: 'core/column' },
						'uuid-14': { clientId: 'uuid-14', name: 'core/column' },
						'uuid-16': { clientId: 'uuid-16', name: 'core/quote' },
						'uuid-18': { clientId: 'uuid-18', name: 'core/block' },
						'uuid-20': { clientId: 'uuid-20', name: 'core/gallery' },
						'uuid-22': { clientId: 'uuid-22', name: 'core/block' },
						'uuid-24': { clientId: 'uuid-24', name: 'core/columns' },
						'uuid-26': { clientId: 'uuid-26', name: 'core/column' },
						'uuid-28': { clientId: 'uuid-28', name: 'core/column' },
						'uuid-30': { clientId: 'uuid-30', name: 'core/paragraph' },
					},
					attributes: {
						'uuid-2': {},
						'uuid-4': {},
						'uuid-6': {},
						'uuid-8': {},
						'uuid-10': {},
						'uuid-12': {},
						'uuid-14': {},
						'uuid-16': {},
						'uuid-18': {},
						'uuid-20': {},
						'uuid-22': {},
						'uuid-24': {},
						'uuid-26': {},
						'uuid-28': {},
						'uuid-30': {},
					},
					order: {
						'': [ 'uuid-6', 'uuid-8', 'uuid-10', 'uuid-22' ],
						'uuid-2': [ ],
						'uuid-4': [ ],
						'uuid-6': [ ],
						'uuid-8': [ ],
						'uuid-10': [ 'uuid-12', 'uuid-14' ],
						'uuid-12': [ 'uuid-16' ],
						'uuid-14': [ 'uuid-18' ],
						'uuid-16': [ ],
						'uuid-18': [ 'uuid-24' ],
						'uuid-20': [ ],
						'uuid-22': [ ],
						'uuid-24': [ 'uuid-26', 'uuid-28' ],
						'uuid-26': [ ],
						'uuid-28': [ 'uuid-30' ],
					},
					parents: {
						'uuid-6': '',
						'uuid-8': '',
						'uuid-10': '',
						'uuid-22': '',
						'uuid-12': 'uuid-10',
						'uuid-14': 'uuid-10',
						'uuid-16': 'uuid-12',
						'uuid-18': 'uuid-14',
						'uuid-24': 'uuid-18',
						'uuid-26': 'uuid-24',
						'uuid-28': 'uuid-24',
						'uuid-30': 'uuid-28',
					},
				},
			};
			expect( getClientIdsOfDescendants( state, [ 'uuid-10' ] ) ).toEqual( [
				'uuid-12',
				'uuid-14',
				'uuid-16',
				'uuid-18',
				'uuid-24',
				'uuid-26',
				'uuid-28',
				'uuid-30',
			] );
		} );
	} );

	describe( 'getClientIdsWithDescendants', () => {
		it( 'should return the ids for top-level blocks and their descendants of any depth (for nested blocks).', () => {
			const state = {
				blocks: {
					byClientId: {
						'uuid-2': { clientId: 'uuid-2', name: 'core/image' },
						'uuid-4': { clientId: 'uuid-4', name: 'core/paragraph' },
						'uuid-6': { clientId: 'uuid-6', name: 'core/paragraph' },
						'uuid-8': { clientId: 'uuid-8', name: 'core/block' },
						'uuid-10': { clientId: 'uuid-10', name: 'core/columns' },
						'uuid-12': { clientId: 'uuid-12', name: 'core/column' },
						'uuid-14': { clientId: 'uuid-14', name: 'core/column' },
						'uuid-16': { clientId: 'uuid-16', name: 'core/quote' },
						'uuid-18': { clientId: 'uuid-18', name: 'core/block' },
						'uuid-20': { clientId: 'uuid-20', name: 'core/gallery' },
						'uuid-22': { clientId: 'uuid-22', name: 'core/block' },
						'uuid-24': { clientId: 'uuid-24', name: 'core/columns' },
						'uuid-26': { clientId: 'uuid-26', name: 'core/column' },
						'uuid-28': { clientId: 'uuid-28', name: 'core/column' },
						'uuid-30': { clientId: 'uuid-30', name: 'core/paragraph' },
					},
					attributes: {
						'uuid-2': {},
						'uuid-4': {},
						'uuid-6': {},
						'uuid-8': {},
						'uuid-10': {},
						'uuid-12': {},
						'uuid-14': {},
						'uuid-16': {},
						'uuid-18': {},
						'uuid-20': {},
						'uuid-22': {},
						'uuid-24': {},
						'uuid-26': {},
						'uuid-28': {},
						'uuid-30': {},
					},
					order: {
						'': [ 'uuid-6', 'uuid-8', 'uuid-10', 'uuid-22' ],
						'uuid-2': [ ],
						'uuid-4': [ ],
						'uuid-6': [ ],
						'uuid-8': [ ],
						'uuid-10': [ 'uuid-12', 'uuid-14' ],
						'uuid-12': [ 'uuid-16' ],
						'uuid-14': [ 'uuid-18' ],
						'uuid-16': [ ],
						'uuid-18': [ 'uuid-24' ],
						'uuid-20': [ ],
						'uuid-22': [ ],
						'uuid-24': [ 'uuid-26', 'uuid-28' ],
						'uuid-26': [ ],
						'uuid-28': [ 'uuid-30' ],
					},
					parents: {
						'uuid-6': '',
						'uuid-8': '',
						'uuid-10': '',
						'uuid-22': '',
						'uuid-12': 'uuid-10',
						'uuid-14': 'uuid-10',
						'uuid-16': 'uuid-12',
						'uuid-18': 'uuid-14',
						'uuid-24': 'uuid-18',
						'uuid-26': 'uuid-24',
						'uuid-28': 'uuid-24',
						'uuid-30': 'uuid-28',
					},
				},
			};
			expect( getClientIdsWithDescendants( state ) ).toEqual( [
				'uuid-6',
				'uuid-8',
				'uuid-10',
				'uuid-22',
				'uuid-12',
				'uuid-14',
				'uuid-16',
				'uuid-18',
				'uuid-24',
				'uuid-26',
				'uuid-28',
				'uuid-30',
			] );
		} );
	} );

	describe( 'getBlockCount', () => {
		it( 'should return the number of top-level blocks in the post', () => {
			const state = {
				blocks: {
					byClientId: {
						23: { clientId: 23, name: 'core/heading' },
						123: { clientId: 123, name: 'core/paragraph' },
					},
					attributes: {
						23: {},
						123: {},
					},
					order: {
						'': [ 123, 23 ],
					},
				},
			};

			expect( getBlockCount( state ) ).toBe( 2 );
		} );

		it( 'should return the number of blocks in a nested context', () => {
			const state = {
				blocks: {
					byClientId: {
						123: { clientId: 123, name: 'core/columns' },
						456: { clientId: 456, name: 'core/paragraph' },
						789: { clientId: 789, name: 'core/paragraph' },
					},
					attributes: {
						123: {},
						456: {},
						789: {},
					},
					order: {
						'': [ 123 ],
						123: [ 456, 789 ],
					},
					parents: {
						123: '',
						456: 123,
						789: 123,
					},
				},
			};

			expect( getBlockCount( state, '123' ) ).toBe( 2 );
		} );
	} );

	describe( 'hasSelectedBlock', () => {
		it( 'should return false if no selection', () => {
			const state = {
<<<<<<< HEAD
				blockSelection: {
					selections: [],
				},
=======
				selectionStart: {},
				selectionEnd: {},
>>>>>>> fd7f27b7
			};

			expect( hasSelectedBlock( state ) ).toBe( false );
		} );

		it( 'should return false if multi-selection', () => {
			const state = {
<<<<<<< HEAD
				blockSelection: {
					selections: [
						{
							start: { clientId: 'afd1cb17-2c08-4e7a-91be-007ba7ddc3a1' },
							end: { clientId: '9db792c6-a25a-495d-adbd-97d56a4c4189' },
						},
					],
				},
=======
				selectionStart: { clientId: 'afd1cb17-2c08-4e7a-91be-007ba7ddc3a1' },
				selectionEnd: { clientId: '9db792c6-a25a-495d-adbd-97d56a4c4189' },
>>>>>>> fd7f27b7
			};

			expect( hasSelectedBlock( state ) ).toBe( false );
		} );

		it( 'should return true if singular selection', () => {
			const state = {
<<<<<<< HEAD
				blockSelection: {
					selections: [
						{
							start: { clientId: 'afd1cb17-2c08-4e7a-91be-007ba7ddc3a1' },
							end: { clientId: 'afd1cb17-2c08-4e7a-91be-007ba7ddc3a1' },
						},
					],
				},
=======
				selectionStart: { clientId: 'afd1cb17-2c08-4e7a-91be-007ba7ddc3a1' },
				selectionEnd: { clientId: 'afd1cb17-2c08-4e7a-91be-007ba7ddc3a1' },
>>>>>>> fd7f27b7
			};

			expect( hasSelectedBlock( state ) ).toBe( true );
		} );
	} );

	describe( 'getGlobalBlockCount', () => {
		const state = {
			blocks: {
				byClientId: {
					123: { clientId: 123, name: 'core/heading' },
					456: { clientId: 456, name: 'core/paragraph' },
					789: { clientId: 789, name: 'core/paragraph' },
				},
				attributes: {
					123: {},
					456: {},
					789: {},
				},
				order: {
					'': [ 123, 456 ],
				},
				parents: {
					123: '',
					456: '',
				},
			},
		};

		it( 'should return the global number of blocks in the post', () => {
			expect( getGlobalBlockCount( state ) ).toBe( 2 );
		} );

		it( 'should return the global number of blocks in the post of a given type', () => {
			expect( getGlobalBlockCount( state, 'core/paragraph' ) ).toBe( 1 );
		} );

		it( 'should return 0 if no blocks exist', () => {
			const emptyState = {
				blocks: {
					byClientId: {},
					attributes: {},
					order: {},
					parents: {},
				},
			};
			expect( getGlobalBlockCount( emptyState ) ).toBe( 0 );
			expect( getGlobalBlockCount( emptyState, 'core/heading' ) ).toBe( 0 );
		} );
	} );

	describe( 'getSelectedBlockClientId', () => {
		it( 'should return null if no block is selected', () => {
			const state = {
<<<<<<< HEAD
				blockSelection: {
					selections: [],
				},
=======
				selectionStart: {},
				selectionEnd: {},
>>>>>>> fd7f27b7
			};

			expect( getSelectedBlockClientId( state ) ).toBe( null );
		} );

		it( 'should return null if there is multi-selection', () => {
			const state = {
<<<<<<< HEAD
				blockSelection: {
					selections: [
						{
							start: { clientId: 23 },
							end: { clientId: 123 },
						},
					],
				},
=======
				selectionStart: { clientId: 23 },
				selectionEnd: { clientId: 123 },
>>>>>>> fd7f27b7
			};

			expect( getSelectedBlockClientId( state ) ).toBe( null );
		} );

		it( 'should return the selected block ClientId', () => {
			const state = {
				blocks: {
					byClientId: {
						23: {
							name: 'fake block',
						},
					},
				},
<<<<<<< HEAD
				blockSelection: {
					selections: [
						{
							start: { clientId: 23 },
							end: { clientId: 23 },
						},
					],
				},
=======
				selectionStart: { clientId: 23 },
				selectionEnd: { clientId: 23 },
>>>>>>> fd7f27b7
			};

			expect( getSelectedBlockClientId( state ) ).toEqual( 23 );
		} );
	} );

	describe( 'getSelectedBlock', () => {
		it( 'should return null if no block is selected', () => {
			const state = {
				blocks: {
					byClientId: {
						23: { clientId: 23, name: 'core/heading' },
						123: { clientId: 123, name: 'core/paragraph' },
					},
					attributes: {
						23: {},
						123: {},
					},
					order: {
						'': [ 23, 123 ],
						23: [],
						123: [],
					},
					parents: {
						23: '',
						123: '',
					},
				},
<<<<<<< HEAD
				blockSelection: {
					selections: [],
				},
=======
				selectionStart: {},
				selectionEnd: {},
>>>>>>> fd7f27b7
			};

			expect( getSelectedBlock( state ) ).toBe( null );
		} );

		it( 'should return null if there is multi-selection', () => {
			const state = {
				blocks: {
					byClientId: {
						23: { clientId: 23, name: 'core/heading' },
						123: { clientId: 123, name: 'core/paragraph' },
					},
					attributes: {
						23: {},
						123: {},
					},
					order: {
						'': [ 23, 123 ],
						23: [],
						123: [],
					},
					parents: {
						123: '',
						23: '',
					},
				},
<<<<<<< HEAD
				blockSelection: {
					selections: [
						{
							start: { clientId: 23 },
							end: { clientId: 123 },
						},
					],
				},
=======
				selectionStart: { clientId: 23 },
				selectionEnd: { clientId: 123 },
>>>>>>> fd7f27b7
			};

			expect( getSelectedBlock( state ) ).toBe( null );
		} );

		it( 'should return the selected block', () => {
			const state = {
				blocks: {
					byClientId: {
						23: { clientId: 23, name: 'core/heading' },
						123: { clientId: 123, name: 'core/paragraph' },
					},
					attributes: {
						23: {},
						123: {},
					},
					order: {
						'': [ 23, 123 ],
						23: [],
						123: [],
					},
					parents: {
						123: '',
						23: '',
					},
					cache: {
						23: {},
					},
				},
<<<<<<< HEAD
				blockSelection: {
					selections: [
						{
							start: { clientId: 23 },
							end: { clientId: 23 },
						},
					],
				},
=======
				selectionStart: { clientId: 23 },
				selectionEnd: { clientId: 23 },
>>>>>>> fd7f27b7
			};

			expect( getSelectedBlock( state ) ).toEqual( {
				clientId: 23,
				name: 'core/heading',
				attributes: {},
				innerBlocks: [],
			} );
		} );
	} );

	describe( 'getBlockRootClientId', () => {
		it( 'should return null if the block does not exist', () => {
			const state = {
				blocks: {
					order: {},
					parents: {},
				},
			};

			expect( getBlockRootClientId( state, 56 ) ).toBeNull();
		} );

		it( 'should return root ClientId relative the block ClientId', () => {
			const state = {
				blocks: {
					order: {
						'': [ 123, 23 ],
						123: [ 456, 56 ],
					},
					parents: {
						123: '',
						23: '',
						456: 123,
						56: 123,
					},
				},
			};

			expect( getBlockRootClientId( state, 56 ) ).toBe( 123 );
		} );
	} );

	describe( 'getBlockHierarchyRootClientId', () => {
		it( 'should return the given block if the block has no parents', () => {
			const state = {
				blocks: {
					order: {},
					parents: {},
				},
			};

			expect( getBlockHierarchyRootClientId( state, '56' ) ).toBe( '56' );
		} );

		it( 'should return root ClientId relative the block ClientId', () => {
			const state = {
				blocks: {
					order: {
						'': [ 'a', 'b' ],
						a: [ 'c', 'd' ],
					},
					parents: {
						a: '',
						b: '',
						c: 'a',
						d: 'a',
					},
				},
			};

			expect( getBlockHierarchyRootClientId( state, 'c' ) ).toBe( 'a' );
		} );

		it( 'should return the top level root ClientId relative the block ClientId', () => {
			const state = {
				blocks: {
					order: {
						'': [ 'a', 'b' ],
						a: [ 'c', 'd' ],
						d: [ 'e' ],
					},
					parents: {
						a: '',
						b: '',
						c: 'a',
						d: 'a',
						e: 'd',
					},
				},
			};

			expect( getBlockHierarchyRootClientId( state, 'e' ) ).toBe( 'a' );
		} );
	} );

	describe( 'getSelectedBlockClientIds', () => {
		it( 'should return empty if there is no selection', () => {
			const state = {
				blocks: {
					order: {
						'': [ 123, 23 ],
					},
					parents: {
						123: '',
						23: '',
					},
				},
<<<<<<< HEAD
				blockSelection: {
					selections: [],
				},
=======
				selectionStart: {},
				selectionEnd: {},
>>>>>>> fd7f27b7
			};

			expect( getSelectedBlockClientIds( state ) ).toEqual( [] );
		} );

		it( 'should return the selected block clientId if there is a selection', () => {
			const state = {
				blocks: {
					order: {
						'': [ 5, 4, 3, 2, 1 ],
					},
					parents: {
						1: '',
						2: '',
						3: '',
						4: '',
						5: '',
					},
				},
<<<<<<< HEAD
				blockSelection: {
					selections: [
						{
							start: { clientId: 2 },
							end: { clientId: 2 },
						},
					],
				},
=======
				selectionStart: { clientId: 2 },
				selectionEnd: { clientId: 2 },
>>>>>>> fd7f27b7
			};

			expect( getSelectedBlockClientIds( state ) ).toEqual( [ 2 ] );
		} );

		it( 'should return selected block clientIds if there is multi-selection', () => {
			const state = {
				blocks: {
					order: {
						'': [ 5, 4, 3, 2, 1 ],
					},
					parents: {
						1: '',
						2: '',
						3: '',
						4: '',
						5: '',
					},
				},
<<<<<<< HEAD
				blockSelection: {
					selections: [
						{
							start: { clientId: 2 },
							end: { clientId: 4 },
						},
					],
				},
=======
				selectionStart: { clientId: 2 },
				selectionEnd: { clientId: 4 },
>>>>>>> fd7f27b7
			};

			expect( getSelectedBlockClientIds( state ) ).toEqual( [ 4, 3, 2 ] );
		} );

		it( 'should return selected block clientIds if there is multi-selection (nested context)', () => {
			const state = {
				blocks: {
					order: {
						'': [ 5, 4, 3, 2, 1 ],
						4: [ 9, 8, 7, 6 ],
					},
					parents: {
						1: '',
						2: '',
						3: '',
						4: '',
						5: '',
						6: 4,
						7: 4,
						8: 4,
						9: 4,
					},
				},
				blockSelection: {
					selections: [
						{
							start: { clientId: 7 },
							end: { clientId: 9 },
						},
					],
				},
			};

			expect( getSelectedBlockClientIds( state ) ).toEqual( [ 9, 8, 7 ] );
		} );
	} );

	describe( 'getSelectedBlockCount', () => {
		it( 'should return 0 if there is no selection', () => {
			const state = {
				blocks: {
					order: {
						'': [ 123, 23 ],
					},
					parents: {
						123: '',
						23: '',
					},
				},
				blockSelection: {
					selections: [],
				},
			};

			expect( getSelectedBlockCount( state ) ).toBe( 0 );
		} );

		it( 'should return 1 if there is a single selection', () => {
			const state = {
				blocks: {
					order: {
						'': [ 5, 4, 3, 2, 1 ],
					},
					parents: {
						1: '',
						2: '',
						3: '',
						4: '',
						5: '',
					},
				},
				blockSelection: {
					selections: [
						{
							start: { clientId: 2 },
							end: { clientId: 2 },
						},
					],
				},
			};

			expect( getSelectedBlockCount( state ) ).toBe( 1 );
		} );

		it( 'should return the correct count if there is a multi-selection', () => {
			const state = {
				blocks: {
					order: {
						'': [ 5, 4, 3, 2, 1 ],
					},
					parents: {
						1: '',
						2: '',
						3: '',
						4: '',
						5: '',
					},
				},
				blockSelection: {
					selections: [
						{
							start: { clientId: 2 },
							end: { clientId: 4 },
						},
					],
				},
			};

			expect( getSelectedBlockCount( state ) ).toBe( 3 );
		} );

		it( 'should return selected block clientIds if there is multi-selection (nested context)', () => {
			const state = {
				blocks: {
					order: {
						'': [ 5, 4, 3, 2, 1 ],
						4: [ 9, 8, 7, 6 ],
					},
					parents: {
						1: '',
						2: '',
						3: '',
						4: '',
						5: '',
						6: 4,
						7: 4,
						8: 4,
						9: 4,
					},
				},
<<<<<<< HEAD
				blockSelection: {
					selections: [
						{
							start: { clientId: 7 },
							end: { clientId: 9 },
						},
					],
				},
=======
				selectionStart: { clientId: 7 },
				selectionEnd: { clientId: 9 },
>>>>>>> fd7f27b7
			};

			expect( getSelectedBlockClientIds( state ) ).toEqual( [ 9, 8, 7 ] );
		} );
	} );

	describe( 'getMultiSelectedBlockClientIds', () => {
		it( 'should return empty if there is no multi-selection', () => {
			const state = {
				blocks: {
					order: {
						'': [ 123, 23 ],
					},
					parents: {
						23: '',
						123: '',
					},
				},
<<<<<<< HEAD
				blockSelection: {
					selections: [],
				},
=======
				selectionStart: {},
				selectionEnd: {},
>>>>>>> fd7f27b7
			};

			expect( getMultiSelectedBlockClientIds( state ) ).toEqual( [] );
		} );

		it( 'should return selected block clientIds if there is multi-selection', () => {
			const state = {
				blocks: {
					order: {
						'': [ 5, 4, 3, 2, 1 ],
					},
					parents: {
						1: '',
						2: '',
						3: '',
						4: '',
						5: '',
					},
				},
<<<<<<< HEAD
				blockSelection: {
					selections: [
						{
							start: { clientId: 2 },
							end: { clientId: 4 },
						},
					],
				},
=======
				selectionStart: { clientId: 2 },
				selectionEnd: { clientId: 4 },
>>>>>>> fd7f27b7
			};

			expect( getMultiSelectedBlockClientIds( state ) ).toEqual( [ 4, 3, 2 ] );
		} );

		it( 'should return selected block clientIds if there is multi-selection (nested context)', () => {
			const state = {
				blocks: {
					order: {
						'': [ 5, 4, 3, 2, 1 ],
						4: [ 9, 8, 7, 6 ],
					},
					parents: {
						1: '',
						2: '',
						3: '',
						4: '',
						5: '',
						6: 4,
						7: 4,
						8: 4,
						9: 4,
					},
				},
<<<<<<< HEAD
				blockSelection: {
					selections: [
						{
							start: { clientId: 7 },
							end: { clientId: 9 },
						},
					],
				},
=======
				selectionStart: { clientId: 7 },
				selectionEnd: { clientId: 9 },
>>>>>>> fd7f27b7
			};

			expect( getMultiSelectedBlockClientIds( state ) ).toEqual( [ 9, 8, 7 ] );
		} );
	} );

	describe( 'getMultiSelectedBlocks', () => {
		it( 'should return the same reference on subsequent invocations of empty selection', () => {
			const state = {
				blocks: {
					byClientId: {},
					attributes: {},
					order: {},
					parents: {},
				},
<<<<<<< HEAD
				blockSelection: {
					selections: [],
				},
=======
				selectionStart: {},
				selectionEnd: {},
>>>>>>> fd7f27b7
			};

			expect(
				getMultiSelectedBlocks( state )
			).toBe( getMultiSelectedBlocks( state ) );
		} );
	} );

	describe( 'getMultiSelectedBlocksStartClientId', () => {
		it( 'returns null if there is no multi-selection', () => {
			const state = {
<<<<<<< HEAD
				blockSelection: { selections: [] },
				blocks: {
					order: {},
				},
=======
				selectionStart: {},
				selectionEnd: {},
>>>>>>> fd7f27b7
			};

			expect( getMultiSelectedBlocksStartClientId( state ) ).toBeNull();
		} );

		it( 'returns multi-selection start', () => {
			const state = {
<<<<<<< HEAD
				blockSelection: {
					selections: [
						{
							start: { clientId: 2 },
							end: { clientId: 4 },
						},
					],
				},
				blocks: {
					order: {
						'': [ 2, 4 ],
					},
					parents: {
						2: '',
						4: '',
					},
				},
=======
				selectionStart: { clientId: 2 },
				selectionEnd: { clientId: 4 },
>>>>>>> fd7f27b7
			};

			expect( getMultiSelectedBlocksStartClientId( state ) ).toBe( 2 );
		} );
	} );

	describe( 'getMultiSelectedBlocksEndClientId', () => {
		it( 'returns null if there is no multi-selection', () => {
			const state = {
<<<<<<< HEAD
				blockSelection: { selections: [] },
				blocks: {
					order: {},
				},
=======
				selectionStart: {},
				selectionEnd: {},
>>>>>>> fd7f27b7
			};

			expect( getMultiSelectedBlocksEndClientId( state ) ).toBeNull();
		} );

		it( 'returns multi-selection end', () => {
			const state = {
<<<<<<< HEAD
				blockSelection: {
					selections: [
						{
							start: { clientId: 2 },
							end: { clientId: 4 },
						},
					],
				},
				blocks: {
					order: {
						'': [ 2, 4 ],
					},
					parents: {
						2: '',
						4: '',
					},
				},
=======
				selectionStart: { clientId: 2 },
				selectionEnd: { clientId: 4 },
>>>>>>> fd7f27b7
			};

			expect( getMultiSelectedBlocksEndClientId( state ) ).toBe( 4 );
		} );
	} );

	describe( 'getBlockOrder', () => {
		it( 'should return the ordered block clientIds of top-level blocks by default', () => {
			const state = {
				blocks: {
					order: {
						'': [ 123, 23 ],
					},
					parents: {
						23: '',
						123: '',
					},
				},
			};

			expect( getBlockOrder( state ) ).toEqual( [ 123, 23 ] );
		} );

		it( 'should return the ordered block clientIds at a specified rootClientId', () => {
			const state = {
				blocks: {
					order: {
						'': [ 123, 23 ],
						123: [ 456 ],
					},
					parents: {
						23: '',
						123: '',
						456: 123,
					},
				},
			};

			expect( getBlockOrder( state, '123' ) ).toEqual( [ 456 ] );
		} );
	} );

	describe( 'getBlockIndex', () => {
		it( 'should return the block order', () => {
			const state = {
				blocks: {
					order: {
						'': [ 123, 23 ],
					},
					parents: {
						23: '',
						123: '',
					},
				},
			};

			expect( getBlockIndex( state, 23 ) ).toBe( 1 );
		} );

		it( 'should return the block order (nested context)', () => {
			const state = {
				blocks: {
					order: {
						'': [ 123, 23 ],
						123: [ 456, 56 ],
					},
					parents: {
						23: '',
						123: '',
						56: 123,
						456: 123,
					},
				},
			};

			expect( getBlockIndex( state, 56, '123' ) ).toBe( 1 );
		} );
	} );

	describe( 'getPreviousBlockClientId', () => {
		it( 'should return the previous block', () => {
			const state = {
				blocks: {
					order: {
						'': [ 123, 23 ],
					},
					parents: {
						23: '',
						123: '',
					},
				},
			};

			expect( getPreviousBlockClientId( state, 23 ) ).toEqual( 123 );
		} );

		it( 'should return the previous block (nested context)', () => {
			const state = {
				blocks: {
					order: {
						'': [ 123, 23 ],
						123: [ 456, 56 ],
					},
					parents: {
						23: '',
						123: '',
						456: 123,
						56: 123,
					},
				},
			};

			expect( getPreviousBlockClientId( state, 56, '123' ) ).toEqual( 456 );
		} );

		it( 'should return null for the first block', () => {
			const state = {
				blocks: {
					order: {
						'': [ 123, 23 ],
					},
					parents: {
						23: '',
						123: '',
					},
				},
			};

			expect( getPreviousBlockClientId( state, 123 ) ).toBeNull();
		} );

		it( 'should return null for the first block (nested context)', () => {
			const state = {
				blocks: {
					order: {
						'': [ 123, 23 ],
						123: [ 456, 56 ],
					},
					parents: {
						23: '',
						123: '',
						456: 123,
						56: 123,
					},
				},
			};

			expect( getPreviousBlockClientId( state, 456, '123' ) ).toBeNull();
		} );
	} );

	describe( 'getNextBlockClientId', () => {
		it( 'should return the following block', () => {
			const state = {
				blocks: {
					order: {
						'': [ 123, 23 ],
					},
					parents: {
						23: '',
						123: '',
					},
				},
			};

			expect( getNextBlockClientId( state, 123 ) ).toEqual( 23 );
		} );

		it( 'should return the following block (nested context)', () => {
			const state = {
				blocks: {
					order: {
						'': [ 123, 23 ],
						123: [ 456, 56 ],
					},
					parents: {
						23: '',
						123: '',
						456: 123,
						56: 123,
					},
				},
			};

			expect( getNextBlockClientId( state, 456, '123' ) ).toEqual( 56 );
		} );

		it( 'should return null for the last block', () => {
			const state = {
				blocks: {
					order: {
						'': [ 123, 23 ],
					},
					parents: {
						23: '',
						123: '',
					},
				},
			};

			expect( getNextBlockClientId( state, 23 ) ).toBeNull();
		} );

		it( 'should return null for the last block (nested context)', () => {
			const state = {
				blocks: {
					order: {
						'': [ 123, 23 ],
						123: [ 456, 56 ],
					},
					parents: {
						23: '',
						123: '',
						456: 123,
						56: 123,
					},
				},
			};

			expect( getNextBlockClientId( state, 56, '123' ) ).toBeNull();
		} );
	} );

	describe( 'isBlockSelected', () => {
		it( 'should return true if the block is selected', () => {
			const state = {
<<<<<<< HEAD
				blockSelection: {
					selections: [
						{
							start: { clientId: 123 },
							end: { clientId: 123 },
						},
					],
				},
=======
				selectionStart: { clientId: 123 },
				selectionEnd: { clientId: 123 },
>>>>>>> fd7f27b7
			};

			expect( isBlockSelected( state, 123 ) ).toBe( true );
		} );

		it( 'should return false if a multi-selection range exists', () => {
			const state = {
<<<<<<< HEAD
				blockSelection: {
					selections: [
						{
							start: { clientId: 123 },
							end: { clientId: 124 },
						},
					],
				},
=======
				selectionStart: { clientId: 123 },
				selectionEnd: { clientId: 124 },
>>>>>>> fd7f27b7
			};

			expect( isBlockSelected( state, 123 ) ).toBe( false );
		} );

		it( 'should return false if the block is not selected', () => {
			const state = {
<<<<<<< HEAD
				blockSelection: { selections: [] },
=======
				selectionStart: {},
				selectionEnd: {},
>>>>>>> fd7f27b7
			};

			expect( isBlockSelected( state, 23 ) ).toBe( false );
		} );
	} );

	describe( 'hasSelectedInnerBlock', () => {
		it( 'should return false if the selected block is a child of the given ClientId', () => {
			const state = {
<<<<<<< HEAD
				blockSelection: {
					selections: [
						{
							start: { clientId: 5 },
							end: { clientId: 5 },
						},
					],
				},
=======
				selectionStart: { clientId: 5 },
				selectionEnd: { clientId: 5 },
>>>>>>> fd7f27b7
				blocks: {
					order: {
						4: [ 3, 2, 1 ],
					},
					parents: {
						1: 4,
						2: 4,
						3: 4,
					},
				},
			};

			expect( hasSelectedInnerBlock( state, 4 ) ).toBe( false );
		} );

		it( 'should return true if the selected block is a child of the given clientId', () => {
			const state = {
<<<<<<< HEAD
				blockSelection: {
					selections: [
						{
							start: { clientId: 3 },
							end: { clientId: 3 },
						},
					],
				},
=======
				selectionStart: { clientId: 3 },
				selectionEnd: { clientId: 3 },
>>>>>>> fd7f27b7
				blocks: {
					order: {
						4: [ 3, 2, 1 ],
					},
					parents: {
						1: 4,
						2: 4,
						3: 4,
					},
				},
			};

			expect( hasSelectedInnerBlock( state, 4 ) ).toBe( true );
		} );

		it( 'should return true if a multi-selection exists that contains children of the block with the given clientId', () => {
			const state = {
				blocks: {
					order: {
						6: [ 5, 4, 3, 2, 1 ],
					},
					parents: {
						1: 6,
						2: 6,
						3: 6,
						4: 6,
						5: 6,
					},
				},
<<<<<<< HEAD
				blockSelection: {
					selections: [
						{
							start: { clientId: 2 },
							end: { clientId: 4 },
						},
					],
				},
=======
				selectionStart: { clientId: 2 },
				selectionEnd: { clientId: 4 },
>>>>>>> fd7f27b7
			};
			expect( hasSelectedInnerBlock( state, 6 ) ).toBe( true );
		} );

		it( 'should return false if a multi-selection exists bot does not contain children of the block with the given clientId', () => {
			const state = {
				blocks: {
					order: {
						3: [ 2, 1 ],
						6: [ 5, 4 ],
					},
					parents: {
						1: 3,
						2: 3,
						4: 6,
						5: 6,
					},
				},
<<<<<<< HEAD
				blockSelection: {
					selections: [
						{
							start: { clientId: 5 },
							end: { clientId: 4 },
						},
					],
				},
=======
				selectionStart: { clientId: 5 },
				selectionEnd: { clientId: 4 },
>>>>>>> fd7f27b7
			};
			expect( hasSelectedInnerBlock( state, 3 ) ).toBe( false );
		} );
	} );

	describe( 'isBlockWithinSelection', () => {
		it( 'should return true if the block is selected but not the last', () => {
			const state = {
<<<<<<< HEAD
				blockSelection: {
					selections: [
						{
							start: { clientId: 5 },
							end: { clientId: 3 },
						},
					],
				},
=======
				selectionStart: { clientId: 5 },
				selectionEnd: { clientId: 3 },
>>>>>>> fd7f27b7
				blocks: {
					order: {
						'': [ 5, 4, 3, 2, 1 ],
					},
					parents: {
						1: '',
						2: '',
						3: '',
						4: '',
						5: '',
					},
				},
			};

			expect( isBlockWithinSelection( state, 4 ) ).toBe( true );
		} );

		it( 'should return false if the block is the last selected', () => {
			const state = {
<<<<<<< HEAD
				blockSelection: {
					selections: [
						{
							start: { clientId: 5 },
							end: { clientId: 3 },
						},
					],
				},
=======
				selectionStart: { clientId: 5 },
				selectionEnd: { clientId: 3 },
>>>>>>> fd7f27b7
				blocks: {
					order: {
						'': [ 5, 4, 3, 2, 1 ],
					},
					parents: {
						1: '',
						2: '',
						3: '',
						4: '',
						5: '',
					},
				},
			};

			expect( isBlockWithinSelection( state, 3 ) ).toBe( false );
		} );

		it( 'should return false if the block is not selected', () => {
			const state = {
<<<<<<< HEAD
				blockSelection: {
					selections: [
						{
							start: { clientId: 5 },
							end: { clientId: 3 },
						},
					],
				},
=======
				selectionStart: { clientId: 5 },
				selectionEnd: { clientId: 3 },
>>>>>>> fd7f27b7
				blocks: {
					order: {
						'': [ 5, 4, 3, 2, 1 ],
					},
					parents: {
						1: '',
						2: '',
						3: '',
						4: '',
						5: '',
					},
				},
			};

			expect( isBlockWithinSelection( state, 2 ) ).toBe( false );
		} );

		it( 'should return false if there is no selection', () => {
			const state = {
<<<<<<< HEAD
				blockSelection: { selections: [] },
=======
				selectionStart: {},
				selectionEnd: {},
>>>>>>> fd7f27b7
				blocks: {
					order: {
						'': [ 5, 4, 3, 2, 1 ],
					},
					parents: {
						1: '',
						2: '',
						3: '',
						4: '',
						5: '',
					},
				},
			};

			expect( isBlockWithinSelection( state, 4 ) ).toBe( false );
		} );
	} );

	describe( 'hasMultiSelection', () => {
		it( 'should return false if no selection', () => {
			const state = {
<<<<<<< HEAD
				blockSelection: { selections: [] },
				blocks: {
					order: {
						'': [ 'afd1cb17-2c08-4e7a-91be-007ba7ddc3a1', '9db792c6-a25a-495d-adbd-97d56a4c4189' ],
					},
				},
=======
				selectionStart: {},
				selectionEnd: {},
>>>>>>> fd7f27b7
			};

			expect( hasMultiSelection( state ) ).toBe( false );
		} );

		it( 'should return false if singular selection', () => {
			const state = {
<<<<<<< HEAD
				blockSelection: {
					selections: [
						{
							start: { clientId: 'afd1cb17-2c08-4e7a-91be-007ba7ddc3a1' },
							end: { clientId: 'afd1cb17-2c08-4e7a-91be-007ba7ddc3a1' },
						},
					],
				},
				blocks: {
					order: {
						'': [ 'afd1cb17-2c08-4e7a-91be-007ba7ddc3a1', '9db792c6-a25a-495d-adbd-97d56a4c4189' ],
					},
				},
=======
				selectionStart: { clientId: 'afd1cb17-2c08-4e7a-91be-007ba7ddc3a1' },
				selectionEnd: { clientId: 'afd1cb17-2c08-4e7a-91be-007ba7ddc3a1' },
>>>>>>> fd7f27b7
			};

			expect( hasMultiSelection( state ) ).toBe( false );
		} );

		it( 'should return true if multi-selection', () => {
			const state = {
<<<<<<< HEAD
				blockSelection: {
					selections: [
						{
							start: { clientId: 'afd1cb17-2c08-4e7a-91be-007ba7ddc3a1' },
							end: { clientId: '9db792c6-a25a-495d-adbd-97d56a4c4189' },
						},
					],
				},
				blocks: {
					order: {
						'': [ 'afd1cb17-2c08-4e7a-91be-007ba7ddc3a1', '9db792c6-a25a-495d-adbd-97d56a4c4189' ],
					},
					parents: {
						'afd1cb17-2c08-4e7a-91be-007ba7ddc3a1': '',
						'9db792c6-a25a-495d-adbd-97d56a4c4189': '',
					},
				},
=======
				selectionStart: { clientId: 'afd1cb17-2c08-4e7a-91be-007ba7ddc3a1' },
				selectionEnd: { clientId: '9db792c6-a25a-495d-adbd-97d56a4c4189' },
>>>>>>> fd7f27b7
			};

			expect( hasMultiSelection( state ) ).toBe( true );
		} );
	} );

	describe( 'isBlockMultiSelected', () => {
		const state = {
			blocks: {
				order: {
					'': [ 5, 4, 3, 2, 1 ],
				},
				parents: {
					1: '',
					2: '',
					3: '',
					4: '',
					5: '',
				},
			},
<<<<<<< HEAD
			blockSelection: {
				selections: [
					{
						start: { clientId: 2 },
						end: { clientId: 4 },
					},
				],
			},
=======
			selectionStart: { clientId: 2 },
			selectionEnd: { clientId: 4 },
>>>>>>> fd7f27b7
		};

		it( 'should return true if the block is multi selected', () => {
			expect( isBlockMultiSelected( state, 3 ) ).toBe( true );
		} );

		it( 'should return false if the block is not multi selected', () => {
			expect( isBlockMultiSelected( state, 5 ) ).toBe( false );
		} );
	} );

	describe( 'isFirstMultiSelectedBlock', () => {
		const state = {
			blocks: {
				order: {
					'': [ 5, 4, 3, 2, 1 ],
				},
				parents: {
					1: '',
					2: '',
					3: '',
					4: '',
					5: '',
				},
			},
<<<<<<< HEAD
			blockSelection: {
				selections: [
					{
						start: { clientId: 2 },
						end: { clientId: 4 },
					},
				],
			},
=======
			selectionStart: { clientId: 2 },
			selectionEnd: { clientId: 4 },
>>>>>>> fd7f27b7
		};

		it( 'should return true if the block is first in multi-selection', () => {
			expect( isFirstMultiSelectedBlock( state, 4 ) ).toBe( true );
		} );

		it( 'should return false if the block is not first in multi-selection', () => {
			expect( isFirstMultiSelectedBlock( state, 3 ) ).toBe( false );
		} );
	} );

	describe( 'isLastMultiSelectedBlock', () => {
		const state = {
			blocks: {
				order: {
					'': [ 5, 4, 3, 2, 1 ],
				},
				parents: {
					1: '',
					2: '',
					3: '',
					4: '',
					5: '',
				},
			},
			blockSelection: {
				selections: [
					{
						start: { clientId: 2 },
						end: { clientId: 4 },
					},
				],
			},
		};

		it( 'should return true if the block is last in multi-selection', () => {
			expect( isLastMultiSelectedBlock( state, 2 ) ).toBe( true );
		} );

		it( 'should return false if the block is not last in multi-selection', () => {
			expect( isLastMultiSelectedBlock( state, 4 ) ).toBe( false );
		} );
	} );

	describe( 'getBlockMode', () => {
		it( 'should return "visual" if unset', () => {
			const state = {
				blocksMode: {},
			};

			expect( getBlockMode( state, 123 ) ).toEqual( 'visual' );
		} );

		it( 'should return the block mode', () => {
			const state = {
				blocksMode: {
					123: 'html',
				},
			};

			expect( getBlockMode( state, 123 ) ).toEqual( 'html' );
		} );
	} );

	describe( 'isTyping', () => {
		it( 'should return the isTyping flag if the block is selected', () => {
			const state = {
				isTyping: true,
			};

			expect( isTyping( state ) ).toBe( true );
		} );

		it( 'should return false if the block is not selected', () => {
			const state = {
				isTyping: false,
			};

			expect( isTyping( state ) ).toBe( false );
		} );
	} );

	describe( 'isCaretWithinFormattedText', () => {
		it( 'returns true if the isCaretWithinFormattedText state is also true', () => {
			const state = {
				isCaretWithinFormattedText: true,
			};

			expect( isCaretWithinFormattedText( state ) ).toBe( true );
		} );

		it( 'returns false if the isCaretWithinFormattedText state is also false', () => {
			const state = {
				isCaretWithinFormattedText: false,
			};

			expect( isCaretWithinFormattedText( state ) ).toBe( false );
		} );
	} );

	describe( 'isSelectionEnabled', () => {
		it( 'should return true if selection is enable', () => {
			const state = {
				isSelectionEnabled: true,
			};

			expect( isSelectionEnabled( state ) ).toBe( true );
		} );

		it( 'should return false if selection is disabled', () => {
			const state = {
				isSelectionEnabled: false,
			};

			expect( isSelectionEnabled( state ) ).toBe( false );
		} );
	} );

	describe( 'getBlockInsertionPoint', () => {
		it( 'should return the explicitly assigned insertion point', () => {
			const state = {
<<<<<<< HEAD
				blockSelection: {
					selections: [
						{
							start: { clientId: 'clientId2' },
							end: { clientId: 'clientId2' },
						},
					],
				},
=======
				selectionStart: { clientId: 'clientId2' },
				selectionEnd: { clientId: 'clientId2' },
>>>>>>> fd7f27b7
				blocks: {
					byClientId: {
						clientId1: { clientId: 'clientId1' },
						clientId2: { clientId: 'clientId2' },
					},
					attributes: {
						clientId1: {},
						clientId2: {},
					},
					order: {
						'': [ 'clientId1' ],
						clientId1: [ 'clientId2' ],
						clientId2: [],
					},
					parents: {
						clientId1: '',
						clientId2: 'clientId1',
					},
				},
				insertionPoint: {
					rootClientId: undefined,
					index: 0,
				},
			};

			expect( getBlockInsertionPoint( state ) ).toEqual( {
				rootClientId: undefined,
				index: 0,
			} );
		} );

		it( 'should return an object for the selected block', () => {
			const state = {
<<<<<<< HEAD
				blockSelection: {
					selections: [
						{
							start: { clientId: 'clientId1' },
							end: { clientId: 'clientId1' },
						},
					],
				},
=======
				selectionStart: { clientId: 'clientId1' },
				selectionEnd: { clientId: 'clientId1' },
>>>>>>> fd7f27b7
				blocks: {
					byClientId: {
						clientId1: { clientId: 'clientId1' },
					},
					attributes: {
						clientId1: {},
					},
					order: {
						'': [ 'clientId1' ],
						clientId1: [],
					},
					parents: {
						clientId1: '',
					},
				},
				insertionPoint: null,
			};

			expect( getBlockInsertionPoint( state ) ).toEqual( {
				rootClientId: undefined,
				index: 1,
			} );
		} );

		it( 'should return an object for the nested selected block', () => {
			const state = {
<<<<<<< HEAD
				blockSelection: {
					selections: [
						{
							start: { clientId: 'clientId2' },
							end: { clientId: 'clientId2' },
						},
					],
				},
=======
				selectionStart: { clientId: 'clientId2' },
				selectionEnd: { clientId: 'clientId2' },
>>>>>>> fd7f27b7
				blocks: {
					byClientId: {
						clientId1: { clientId: 'clientId1' },
						clientId2: { clientId: 'clientId2' },
					},
					attributes: {
						clientId1: {},
						clientId2: {},
					},
					order: {
						'': [ 'clientId1' ],
						clientId1: [ 'clientId2' ],
						clientId2: [],
					},
					parents: {
						clientId1: '',
						clientId2: 'clientId1',
					},
				},
				insertionPoint: null,
			};

			expect( getBlockInsertionPoint( state ) ).toEqual( {
				rootClientId: 'clientId1',
				index: 1,
			} );
		} );

		it( 'should return an object for the last multi selected clientId', () => {
			const state = {
<<<<<<< HEAD
				blockSelection: {
					selections: [
						{
							start: { clientId: 'clientId1' },
							end: { clientId: 'clientId2' },
						},
					],
				},
=======
				selectionStart: { clientId: 'clientId1' },
				selectionEnd: { clientId: 'clientId2' },
>>>>>>> fd7f27b7
				blocks: {
					byClientId: {
						clientId1: { clientId: 'clientId1' },
						clientId2: { clientId: 'clientId2' },
					},
					attributes: {
						clientId1: {},
						clientId2: {},
					},
					order: {
						'': [ 'clientId1', 'clientId2' ],
						clientId1: [],
						clientId2: [],
					},
					parents: {
						clientId1: '',
						clientId2: '',
					},
				},
				insertionPoint: null,
			};

			expect( getBlockInsertionPoint( state ) ).toEqual( {
				rootClientId: undefined,
				index: 2,
			} );
		} );

		it( 'should return an object for the last block if no selection', () => {
			const state = {
<<<<<<< HEAD
				blockSelection: {
					selections: [],
				},
=======
				selectionStart: {},
				selectionEnd: {},
>>>>>>> fd7f27b7
				blocks: {
					byClientId: {
						clientId1: { clientId: 'clientId1' },
						clientId2: { clientId: 'clientId2' },
					},
					attributes: {
						clientId1: {},
						clientId2: {},
					},
					order: {
						'': [ 'clientId1', 'clientId2' ],
						clientId1: [],
						clientId2: [],
					},
					parents: {
						clientId1: '',
						clientId2: '',
					},
				},
				insertionPoint: null,
			};

			expect( getBlockInsertionPoint( state ) ).toEqual( {
				rootClientId: undefined,
				index: 2,
			} );
		} );
	} );

	describe( 'isBlockInsertionPointVisible', () => {
		it( 'should return false if no assigned insertion point', () => {
			const state = {
				insertionPoint: null,
			};

			expect( isBlockInsertionPointVisible( state ) ).toBe( false );
		} );

		it( 'should return true if assigned insertion point', () => {
			const state = {
				insertionPoint: {
					rootClientId: undefined,
					index: 5,
				},
			};

			expect( isBlockInsertionPointVisible( state ) ).toBe( true );
		} );
	} );

	describe( 'canInsertBlockType', () => {
		it( 'should deny blocks that are not registered', () => {
			const state = {
				blocks: {
					byClientId: {},
					attributes: {},
				},
				blockListSettings: {},
				settings: {},
			};
			expect( canInsertBlockType( state, 'core/invalid' ) ).toBe( false );
		} );

		it( 'should deny blocks that are not allowed by the editor', () => {
			const state = {
				blocks: {
					byClientId: {},
					attributes: {},
				},
				blockListSettings: {},
				settings: {
					allowedBlockTypes: [],
				},
			};
			expect( canInsertBlockType( state, 'core/test-block-a' ) ).toBe( false );
		} );

		it( 'should allow blocks that are allowed by the editor', () => {
			const state = {
				blocks: {
					byClientId: {},
					attributes: {},
				},
				blockListSettings: {},
				settings: {
					allowedBlockTypes: [ 'core/test-block-a' ],
				},
			};
			expect( canInsertBlockType( state, 'core/test-block-a' ) ).toBe( true );
		} );

		it( 'should deny blocks when the editor has a template lock', () => {
			const state = {
				blocks: {
					byClientId: {},
					attributes: {},
				},
				blockListSettings: {},
				settings: {
					templateLock: 'all',
				},
			};
			expect( canInsertBlockType( state, 'core/test-block-a' ) ).toBe( false );
		} );

		it( 'should deny blocks that restrict parent from being inserted into the root', () => {
			const state = {
				blocks: {
					byClientId: {},
					attributes: {},
				},
				blockListSettings: {},
				settings: {},
			};
			expect( canInsertBlockType( state, 'core/test-block-c' ) ).toBe( false );
		} );

		it( 'should deny blocks that restrict parent from being inserted into a restricted parent', () => {
			const state = {
				blocks: {
					byClientId: {
						block1: { name: 'core/test-block-a' },
					},
					attributes: {
						block1: {},
					},
				},
				blockListSettings: {},
				settings: {},
			};
			expect( canInsertBlockType( state, 'core/test-block-c', 'block1' ) ).toBe( false );
		} );

		it( 'should allow blocks that restrict parent to be inserted into an allowed parent', () => {
			const state = {
				blocks: {
					byClientId: {
						block1: { name: 'core/test-block-b' },
					},
					attributes: {
						block1: {},
					},
				},
				blockListSettings: {},
				settings: {},
			};
			expect( canInsertBlockType( state, 'core/test-block-c', 'block1' ) ).toBe( true );
		} );

		it( 'should deny restricted blocks from being inserted into a block that restricts allowedBlocks', () => {
			const state = {
				blocks: {
					byClientId: {
						block1: { name: 'core/test-block-a' },
					},
					attributes: {
						block1: {},
					},
				},
				blockListSettings: {
					block1: {
						allowedBlocks: [ 'core/test-block-c' ],
					},
				},
				settings: {},
			};
			expect( canInsertBlockType( state, 'core/test-block-b', 'block1' ) ).toBe( false );
		} );

		it( 'should allow allowed blocks to be inserted into a block that restricts allowedBlocks', () => {
			const state = {
				blocks: {
					byClientId: {
						block1: { name: 'core/test-block-a' },
					},
					attributes: {
						block1: {},
					},
				},
				blockListSettings: {
					block1: {
						allowedBlocks: [ 'core/test-block-b' ],
					},
				},
				settings: {},
			};
			expect( canInsertBlockType( state, 'core/test-block-b', 'block1' ) ).toBe( true );
		} );

		it( 'should prioritise parent over allowedBlocks', () => {
			const state = {
				blocks: {
					byClientId: {
						block1: { name: 'core/test-block-b' },
					},
					attributes: {
						block1: {},
					},
				},
				blockListSettings: {
					block1: {
						allowedBlocks: [],
					},
				},
				settings: {},
			};
			expect( canInsertBlockType( state, 'core/test-block-c', 'block1' ) ).toBe( true );
		} );
	} );

	describe( 'getInserterItems', () => {
		it( 'should properly list block type and reusable block items', () => {
			const state = {
				blocks: {
					byClientId: {},
					attributes: {},
					order: {},
					parents: {},
					cache: {},
				},
				settings: {
					__experimentalReusableBlocks: [
						{
							id: 1,
							isTemporary: false,
							clientId: 'block1',
							title: 'Reusable Block 1',
							content: '<!-- /wp:test-block-a -->',
						},
					],
				},
				// Intentionally include a test case which considers
				// `insertUsage` as not present within preferences.
				//
				// See: https://github.com/WordPress/gutenberg/issues/14580
				preferences: {},
				blockListSettings: {},
			};
			const items = getInserterItems( state );
			const testBlockAItem = items.find( ( item ) => item.id === 'core/test-block-a' );
			expect( testBlockAItem ).toEqual( {
				id: 'core/test-block-a',
				name: 'core/test-block-a',
				initialAttributes: {},
				title: 'Test Block A',
				icon: {
					src: 'test',
				},
				category: 'formatting',
				keywords: [ 'testing' ],
				isDisabled: false,
				utility: 0,
				frecency: 0,
			} );
			const reusableBlockItem = items.find( ( item ) => item.id === 'core/block/1' );
			expect( reusableBlockItem ).toEqual( {
				id: 'core/block/1',
				name: 'core/block',
				initialAttributes: { ref: 1 },
				title: 'Reusable Block 1',
				icon: {
					src: 'test',
				},
				category: 'reusable',
				keywords: [],
				isDisabled: false,
				utility: 0,
				frecency: 0,
			} );
		} );

		it( 'should order items by descending utility and frecency', () => {
			const state = {
				blocks: {
					byClientId: {},
					attributes: {},
					order: {},
					parents: {},
					cache: {},
				},
				settings: {
					__experimentalReusableBlocks: [
						{
							id: 1,
							isTemporary: false,
							clientId: 'block1',
							title: 'Reusable Block 1',
							content: '<!-- /wp:test-block-a -->',
						},
						{
							id: 2,
							isTemporary: false,
							clientId: 'block2',
							title: 'Reusable Block 2',
							content: '<!-- /wp:test-block-b -->',
						},
					],
				},
				preferences: {
					insertUsage: {
						'core/block/1': { count: 10, time: 1000 },
						'core/block/2': { count: 20, time: 1000 },
					},
				},
				blockListSettings: {},
			};
			const itemIDs = getInserterItems( state ).map( ( item ) => item.id );
			expect( itemIDs ).toEqual( [
				'core/block/2',
				'core/block/1',
				'core/test-block-b',
				'core/test-freeform',
				'core/test-block-a',
			] );
		} );

		it( 'should correctly cache the return values', () => {
			const state = {
				blocks: {
					byClientId: {
						block3: { name: 'core/test-block-a' },
						block4: { name: 'core/test-block-a' },
					},
					attributes: {
						block3: {},
						block4: {},
					},
					order: {
						'': [ 'block3', 'block4' ],
					},
					parents: {
						block3: '',
						block4: '',
					},
					cache: {
						block3: {},
						block4: {},
					},
				},
				settings: {
					__experimentalReusableBlocks: [
						{
							id: 1,
							isTemporary: false,
							clientId: 'block1',
							title: 'Reusable Block 1',
							content: '<!-- /wp:test-block-a -->',
						},
						{
							id: 2,
							isTemporary: false,
							clientId: 'block2',
							title: 'Reusable Block 2',
							content: '<!-- /wp:test-block-b -->',
						},
					],
				},
				preferences: {
					insertUsage: {},
				},
				blockListSettings: {},
			};

			const stateSecondBlockRestricted = {
				...state,
				blockListSettings: {
					block4: {
						allowedBlocks: [ 'core/test-block-b' ],
					},
				},
			};

			const firstBlockFirstCall = getInserterItems( state, 'block3' );
			const firstBlockSecondCall = getInserterItems( stateSecondBlockRestricted, 'block3' );
			expect( firstBlockFirstCall ).toBe( firstBlockSecondCall );
			expect( firstBlockFirstCall.map( ( item ) => item.id ) ).toEqual( [
				'core/test-block-b',
				'core/test-freeform',
				'core/test-block-a',
				'core/block/1',
				'core/block/2',
			] );

			const secondBlockFirstCall = getInserterItems( state, 'block4' );
			const secondBlockSecondCall = getInserterItems( stateSecondBlockRestricted, 'block4' );
			expect( secondBlockFirstCall.map( ( item ) => item.id ) ).toEqual( [
				'core/test-block-b',
				'core/test-freeform',
				'core/test-block-a',
				'core/block/1',
				'core/block/2',
			] );
			expect( secondBlockSecondCall.map( ( item ) => item.id ) ).toEqual( [
				'core/test-block-b',
			] );
		} );

		it( 'should set isDisabled when a block with `multiple: false` has been used', () => {
			const state = {
				blocks: {
					byClientId: {
						block1: { clientId: 'block1', name: 'core/test-block-b' },
					},
					attributes: {
						block1: { attribute: {} },
					},
					order: {
						'': [ 'block1' ],
					},
					cache: {
						block1: {},
					},
				},
				preferences: {
					insertUsage: {},
				},
				blockListSettings: {},
				settings: {},
			};
			const items = getInserterItems( state );
			const testBlockBItem = items.find( ( item ) => item.id === 'core/test-block-b' );
			expect( testBlockBItem.isDisabled ).toBe( true );
		} );

		it( 'should give common blocks a low utility', () => {
			const state = {
				blocks: {
					byClientId: {},
					attributes: {},
					order: {},
					parents: {},
					cache: {},
				},
				preferences: {
					insertUsage: {},
				},
				blockListSettings: {},
				settings: {},
			};
			const items = getInserterItems( state );
			const testBlockBItem = items.find( ( item ) => item.id === 'core/test-block-b' );
			expect( testBlockBItem.utility ).toBe( INSERTER_UTILITY_LOW );
		} );

		it( 'should give used blocks a medium utility and set a frecency', () => {
			const state = {
				blocks: {
					byClientId: {},
					attributes: {},
					order: {},
					parents: {},
					cache: {},
				},
				preferences: {
					insertUsage: {
						'core/test-block-b': { count: 10, time: 1000 },
					},
				},
				blockListSettings: {},
				settings: {},
			};
			const items = getInserterItems( state );
			const reusableBlock2Item = items.find( ( item ) => item.id === 'core/test-block-b' );
			expect( reusableBlock2Item.utility ).toBe( INSERTER_UTILITY_MEDIUM );
			expect( reusableBlock2Item.frecency ).toBe( 2.5 );
		} );

		it( 'should give contextual blocks a high utility', () => {
			const state = {
				blocks: {
					byClientId: {
						block1: { name: 'core/test-block-b' },
					},
					attributes: {
						block1: { attribute: {} },
					},
					order: {
						'': [ 'block1' ],
					},
					parents: {
						block1: '',
					},
					cache: {
						block1: {},
					},
				},
				preferences: {
					insertUsage: {},
				},
				blockListSettings: {},
				settings: {},
			};
			const items = getInserterItems( state, 'block1' );
			const testBlockCItem = items.find( ( item ) => item.id === 'core/test-block-c' );
			expect( testBlockCItem.utility ).toBe( INSERTER_UTILITY_HIGH );
		} );
	} );

	describe( 'isValidTemplate', () => {
		it( 'should return true if template is valid', () => {
			const state = {
				template: { isValid: true },
			};

			expect( isValidTemplate( state ) ).toBe( true );
		} );

		it( 'should return false if template is not valid', () => {
			const state = {
				template: { isValid: false },
			};

			expect( isValidTemplate( state ) ).toBe( false );
		} );
	} );

	describe( 'getTemplate', () => {
		it( 'should return the template object', () => {
			const template = [];
			const state = {
				settings: { template },
			};

			expect( getTemplate( state ) ).toBe( template );
		} );
	} );

	describe( 'getTemplateLock', () => {
		it( 'should return the general template lock if no clientId was set', () => {
			const state = {
				settings: { templateLock: 'all' },
			};

			expect( getTemplateLock( state ) ).toBe( 'all' );
		} );

		it( 'should return null if the specified clientId was not found ', () => {
			const state = {
				settings: { templateLock: 'all' },
				blockListSettings: {
					chicken: {
						templateLock: 'insert',
					},
				},
			};

			expect( getTemplateLock( state, 'ribs' ) ).toBe( null );
		} );

		it( 'should return null if template lock was not set on the specified block', () => {
			const state = {
				settings: { templateLock: 'all' },
				blockListSettings: {
					chicken: {
						test: 'tes1t',
					},
				},
			};

			expect( getTemplateLock( state, 'ribs' ) ).toBe( null );
		} );

		it( 'should return the template lock for the specified clientId', () => {
			const state = {
				settings: { templateLock: 'all' },
				blockListSettings: {
					chicken: {
						templateLock: 'insert',
					},
				},
			};

			expect( getTemplateLock( state, 'chicken' ) ).toBe( 'insert' );
		} );
	} );

	describe( 'getBlockListSettings', () => {
		it( 'should return the settings of a block', () => {
			const state = {
				blockListSettings: {
					chicken: {
						setting1: false,
					},
					ribs: {
						setting2: true,
					},
				},
			};

			expect( getBlockListSettings( state, 'chicken' ) ).toEqual( {
				setting1: false,
			} );
		} );

		it( 'should return undefined if settings for the block don’t exist', () => {
			const state = {
				blockListSettings: {},
			};

			expect( getBlockListSettings( state, 'chicken' ) ).toBe( undefined );
		} );
	} );

	describe( '__experimentalGetLastBlockAttributeChanges', () => {
		it( 'returns the last block attributes change', () => {
			const state = {
				lastBlockAttributesChange: {
					block1: { fruit: 'bananas' },
				},
			};

			const result = __experimentalGetLastBlockAttributeChanges( state );

			expect( result ).toEqual( {
				block1: { fruit: 'bananas' },
			} );
		} );
	} );
} );<|MERGE_RESOLUTION|>--- conflicted
+++ resolved
@@ -32,7 +32,6 @@
 	getBlockHierarchyRootClientId,
 	getGlobalBlockCount,
 	getSelectedBlockClientIds,
-	getSelectedBlockCount,
 	getMultiSelectedBlockClientIds,
 	getMultiSelectedBlocks,
 	getMultiSelectedBlocksStartClientId,
@@ -47,7 +46,6 @@
 	hasMultiSelection,
 	isBlockMultiSelected,
 	isFirstMultiSelectedBlock,
-	isLastMultiSelectedBlock,
 	getBlockMode,
 	isTyping,
 	isCaretWithinFormattedText,
@@ -526,14 +524,8 @@
 	describe( 'hasSelectedBlock', () => {
 		it( 'should return false if no selection', () => {
 			const state = {
-<<<<<<< HEAD
-				blockSelection: {
-					selections: [],
-				},
-=======
 				selectionStart: {},
 				selectionEnd: {},
->>>>>>> fd7f27b7
 			};
 
 			expect( hasSelectedBlock( state ) ).toBe( false );
@@ -541,19 +533,8 @@
 
 		it( 'should return false if multi-selection', () => {
 			const state = {
-<<<<<<< HEAD
-				blockSelection: {
-					selections: [
-						{
-							start: { clientId: 'afd1cb17-2c08-4e7a-91be-007ba7ddc3a1' },
-							end: { clientId: '9db792c6-a25a-495d-adbd-97d56a4c4189' },
-						},
-					],
-				},
-=======
 				selectionStart: { clientId: 'afd1cb17-2c08-4e7a-91be-007ba7ddc3a1' },
 				selectionEnd: { clientId: '9db792c6-a25a-495d-adbd-97d56a4c4189' },
->>>>>>> fd7f27b7
 			};
 
 			expect( hasSelectedBlock( state ) ).toBe( false );
@@ -561,19 +542,8 @@
 
 		it( 'should return true if singular selection', () => {
 			const state = {
-<<<<<<< HEAD
-				blockSelection: {
-					selections: [
-						{
-							start: { clientId: 'afd1cb17-2c08-4e7a-91be-007ba7ddc3a1' },
-							end: { clientId: 'afd1cb17-2c08-4e7a-91be-007ba7ddc3a1' },
-						},
-					],
-				},
-=======
 				selectionStart: { clientId: 'afd1cb17-2c08-4e7a-91be-007ba7ddc3a1' },
 				selectionEnd: { clientId: 'afd1cb17-2c08-4e7a-91be-007ba7ddc3a1' },
->>>>>>> fd7f27b7
 			};
 
 			expect( hasSelectedBlock( state ) ).toBe( true );
@@ -628,34 +598,17 @@
 	describe( 'getSelectedBlockClientId', () => {
 		it( 'should return null if no block is selected', () => {
 			const state = {
-<<<<<<< HEAD
-				blockSelection: {
-					selections: [],
-				},
-=======
 				selectionStart: {},
 				selectionEnd: {},
->>>>>>> fd7f27b7
 			};
 
 			expect( getSelectedBlockClientId( state ) ).toBe( null );
 		} );
 
-		it( 'should return null if there is multi-selection', () => {
-			const state = {
-<<<<<<< HEAD
-				blockSelection: {
-					selections: [
-						{
-							start: { clientId: 23 },
-							end: { clientId: 123 },
-						},
-					],
-				},
-=======
+		it( 'should return null if there is multi selection', () => {
+			const state = {
 				selectionStart: { clientId: 23 },
 				selectionEnd: { clientId: 123 },
->>>>>>> fd7f27b7
 			};
 
 			expect( getSelectedBlockClientId( state ) ).toBe( null );
@@ -670,19 +623,8 @@
 						},
 					},
 				},
-<<<<<<< HEAD
-				blockSelection: {
-					selections: [
-						{
-							start: { clientId: 23 },
-							end: { clientId: 23 },
-						},
-					],
-				},
-=======
 				selectionStart: { clientId: 23 },
 				selectionEnd: { clientId: 23 },
->>>>>>> fd7f27b7
 			};
 
 			expect( getSelectedBlockClientId( state ) ).toEqual( 23 );
@@ -711,20 +653,14 @@
 						123: '',
 					},
 				},
-<<<<<<< HEAD
-				blockSelection: {
-					selections: [],
-				},
-=======
 				selectionStart: {},
 				selectionEnd: {},
->>>>>>> fd7f27b7
 			};
 
 			expect( getSelectedBlock( state ) ).toBe( null );
 		} );
 
-		it( 'should return null if there is multi-selection', () => {
+		it( 'should return null if there is multi selection', () => {
 			const state = {
 				blocks: {
 					byClientId: {
@@ -745,19 +681,8 @@
 						23: '',
 					},
 				},
-<<<<<<< HEAD
-				blockSelection: {
-					selections: [
-						{
-							start: { clientId: 23 },
-							end: { clientId: 123 },
-						},
-					],
-				},
-=======
 				selectionStart: { clientId: 23 },
 				selectionEnd: { clientId: 123 },
->>>>>>> fd7f27b7
 			};
 
 			expect( getSelectedBlock( state ) ).toBe( null );
@@ -787,19 +712,8 @@
 						23: {},
 					},
 				},
-<<<<<<< HEAD
-				blockSelection: {
-					selections: [
-						{
-							start: { clientId: 23 },
-							end: { clientId: 23 },
-						},
-					],
-				},
-=======
 				selectionStart: { clientId: 23 },
 				selectionEnd: { clientId: 23 },
->>>>>>> fd7f27b7
 			};
 
 			expect( getSelectedBlock( state ) ).toEqual( {
@@ -908,14 +822,8 @@
 						23: '',
 					},
 				},
-<<<<<<< HEAD
-				blockSelection: {
-					selections: [],
-				},
-=======
 				selectionStart: {},
 				selectionEnd: {},
->>>>>>> fd7f27b7
 			};
 
 			expect( getSelectedBlockClientIds( state ) ).toEqual( [] );
@@ -935,25 +843,14 @@
 						5: '',
 					},
 				},
-<<<<<<< HEAD
-				blockSelection: {
-					selections: [
-						{
-							start: { clientId: 2 },
-							end: { clientId: 2 },
-						},
-					],
-				},
-=======
 				selectionStart: { clientId: 2 },
 				selectionEnd: { clientId: 2 },
->>>>>>> fd7f27b7
 			};
 
 			expect( getSelectedBlockClientIds( state ) ).toEqual( [ 2 ] );
 		} );
 
-		it( 'should return selected block clientIds if there is multi-selection', () => {
+		it( 'should return selected block clientIds if there is multi selection', () => {
 			const state = {
 				blocks: {
 					order: {
@@ -967,25 +864,14 @@
 						5: '',
 					},
 				},
-<<<<<<< HEAD
-				blockSelection: {
-					selections: [
-						{
-							start: { clientId: 2 },
-							end: { clientId: 4 },
-						},
-					],
-				},
-=======
 				selectionStart: { clientId: 2 },
 				selectionEnd: { clientId: 4 },
->>>>>>> fd7f27b7
 			};
 
 			expect( getSelectedBlockClientIds( state ) ).toEqual( [ 4, 3, 2 ] );
 		} );
 
-		it( 'should return selected block clientIds if there is multi-selection (nested context)', () => {
+		it( 'should return selected block clientIds if there is multi selection (nested context)', () => {
 			const state = {
 				blocks: {
 					order: {
@@ -1004,41 +890,34 @@
 						9: 4,
 					},
 				},
-				blockSelection: {
-					selections: [
-						{
-							start: { clientId: 7 },
-							end: { clientId: 9 },
-						},
-					],
-				},
+				selectionStart: { clientId: 7 },
+				selectionEnd: { clientId: 9 },
 			};
 
 			expect( getSelectedBlockClientIds( state ) ).toEqual( [ 9, 8, 7 ] );
 		} );
 	} );
 
-	describe( 'getSelectedBlockCount', () => {
-		it( 'should return 0 if there is no selection', () => {
+	describe( 'getMultiSelectedBlockClientIds', () => {
+		it( 'should return empty if there is no multi selection', () => {
 			const state = {
 				blocks: {
 					order: {
 						'': [ 123, 23 ],
 					},
 					parents: {
+						23: '',
 						123: '',
-						23: '',
-					},
-				},
-				blockSelection: {
-					selections: [],
-				},
-			};
-
-			expect( getSelectedBlockCount( state ) ).toBe( 0 );
-		} );
-
-		it( 'should return 1 if there is a single selection', () => {
+					},
+				},
+				selectionStart: {},
+				selectionEnd: {},
+			};
+
+			expect( getMultiSelectedBlockClientIds( state ) ).toEqual( [] );
+		} );
+
+		it( 'should return selected block clientIds if there is multi selection', () => {
 			const state = {
 				blocks: {
 					order: {
@@ -1052,47 +931,14 @@
 						5: '',
 					},
 				},
-				blockSelection: {
-					selections: [
-						{
-							start: { clientId: 2 },
-							end: { clientId: 2 },
-						},
-					],
-				},
-			};
-
-			expect( getSelectedBlockCount( state ) ).toBe( 1 );
-		} );
-
-		it( 'should return the correct count if there is a multi-selection', () => {
-			const state = {
-				blocks: {
-					order: {
-						'': [ 5, 4, 3, 2, 1 ],
-					},
-					parents: {
-						1: '',
-						2: '',
-						3: '',
-						4: '',
-						5: '',
-					},
-				},
-				blockSelection: {
-					selections: [
-						{
-							start: { clientId: 2 },
-							end: { clientId: 4 },
-						},
-					],
-				},
-			};
-
-			expect( getSelectedBlockCount( state ) ).toBe( 3 );
-		} );
-
-		it( 'should return selected block clientIds if there is multi-selection (nested context)', () => {
+				selectionStart: { clientId: 2 },
+				selectionEnd: { clientId: 4 },
+			};
+
+			expect( getMultiSelectedBlockClientIds( state ) ).toEqual( [ 4, 3, 2 ] );
+		} );
+
+		it( 'should return selected block clientIds if there is multi selection (nested context)', () => {
 			const state = {
 				blocks: {
 					order: {
@@ -1111,27 +957,75 @@
 						9: 4,
 					},
 				},
-<<<<<<< HEAD
-				blockSelection: {
-					selections: [
-						{
-							start: { clientId: 7 },
-							end: { clientId: 9 },
-						},
-					],
-				},
-=======
 				selectionStart: { clientId: 7 },
 				selectionEnd: { clientId: 9 },
->>>>>>> fd7f27b7
-			};
-
-			expect( getSelectedBlockClientIds( state ) ).toEqual( [ 9, 8, 7 ] );
-		} );
-	} );
-
-	describe( 'getMultiSelectedBlockClientIds', () => {
-		it( 'should return empty if there is no multi-selection', () => {
+			};
+
+			expect( getMultiSelectedBlockClientIds( state ) ).toEqual( [ 9, 8, 7 ] );
+		} );
+	} );
+
+	describe( 'getMultiSelectedBlocks', () => {
+		it( 'should return the same reference on subsequent invocations of empty selection', () => {
+			const state = {
+				blocks: {
+					byClientId: {},
+					attributes: {},
+					order: {},
+					parents: {},
+				},
+				selectionStart: {},
+				selectionEnd: {},
+			};
+
+			expect(
+				getMultiSelectedBlocks( state )
+			).toBe( getMultiSelectedBlocks( state ) );
+		} );
+	} );
+
+	describe( 'getMultiSelectedBlocksStartClientId', () => {
+		it( 'returns null if there is no multi selection', () => {
+			const state = {
+				selectionStart: {},
+				selectionEnd: {},
+			};
+
+			expect( getMultiSelectedBlocksStartClientId( state ) ).toBeNull();
+		} );
+
+		it( 'returns multi selection start', () => {
+			const state = {
+				selectionStart: { clientId: 2 },
+				selectionEnd: { clientId: 4 },
+			};
+
+			expect( getMultiSelectedBlocksStartClientId( state ) ).toBe( 2 );
+		} );
+	} );
+
+	describe( 'getMultiSelectedBlocksEndClientId', () => {
+		it( 'returns null if there is no multi selection', () => {
+			const state = {
+				selectionStart: {},
+				selectionEnd: {},
+			};
+
+			expect( getMultiSelectedBlocksEndClientId( state ) ).toBeNull();
+		} );
+
+		it( 'returns multi selection end', () => {
+			const state = {
+				selectionStart: { clientId: 2 },
+				selectionEnd: { clientId: 4 },
+			};
+
+			expect( getMultiSelectedBlocksEndClientId( state ) ).toBe( 4 );
+		} );
+	} );
+
+	describe( 'getBlockOrder', () => {
+		it( 'should return the ordered block ClientIds of top-level blocks by default', () => {
 			const state = {
 				blocks: {
 					order: {
@@ -1142,21 +1036,325 @@
 						123: '',
 					},
 				},
-<<<<<<< HEAD
-				blockSelection: {
-					selections: [],
-				},
-=======
+			};
+
+			expect( getBlockOrder( state ) ).toEqual( [ 123, 23 ] );
+		} );
+
+		it( 'should return the ordered block ClientIds at a specified rootClientId', () => {
+			const state = {
+				blocks: {
+					order: {
+						'': [ 123, 23 ],
+						123: [ 456 ],
+					},
+					parents: {
+						23: '',
+						123: '',
+						456: 123,
+					},
+				},
+			};
+
+			expect( getBlockOrder( state, '123' ) ).toEqual( [ 456 ] );
+		} );
+	} );
+
+	describe( 'getBlockIndex', () => {
+		it( 'should return the block order', () => {
+			const state = {
+				blocks: {
+					order: {
+						'': [ 123, 23 ],
+					},
+					parents: {
+						23: '',
+						123: '',
+					},
+				},
+			};
+
+			expect( getBlockIndex( state, 23 ) ).toBe( 1 );
+		} );
+
+		it( 'should return the block order (nested context)', () => {
+			const state = {
+				blocks: {
+					order: {
+						'': [ 123, 23 ],
+						123: [ 456, 56 ],
+					},
+					parents: {
+						23: '',
+						123: '',
+						56: 123,
+						456: 123,
+					},
+				},
+			};
+
+			expect( getBlockIndex( state, 56, '123' ) ).toBe( 1 );
+		} );
+	} );
+
+	describe( 'getPreviousBlockClientId', () => {
+		it( 'should return the previous block', () => {
+			const state = {
+				blocks: {
+					order: {
+						'': [ 123, 23 ],
+					},
+					parents: {
+						23: '',
+						123: '',
+					},
+				},
+			};
+
+			expect( getPreviousBlockClientId( state, 23 ) ).toEqual( 123 );
+		} );
+
+		it( 'should return the previous block (nested context)', () => {
+			const state = {
+				blocks: {
+					order: {
+						'': [ 123, 23 ],
+						123: [ 456, 56 ],
+					},
+					parents: {
+						23: '',
+						123: '',
+						456: 123,
+						56: 123,
+					},
+				},
+			};
+
+			expect( getPreviousBlockClientId( state, 56, '123' ) ).toEqual( 456 );
+		} );
+
+		it( 'should return null for the first block', () => {
+			const state = {
+				blocks: {
+					order: {
+						'': [ 123, 23 ],
+					},
+					parents: {
+						23: '',
+						123: '',
+					},
+				},
+			};
+
+			expect( getPreviousBlockClientId( state, 123 ) ).toBeNull();
+		} );
+
+		it( 'should return null for the first block (nested context)', () => {
+			const state = {
+				blocks: {
+					order: {
+						'': [ 123, 23 ],
+						123: [ 456, 56 ],
+					},
+					parents: {
+						23: '',
+						123: '',
+						456: 123,
+						56: 123,
+					},
+				},
+			};
+
+			expect( getPreviousBlockClientId( state, 456, '123' ) ).toBeNull();
+		} );
+	} );
+
+	describe( 'getNextBlockClientId', () => {
+		it( 'should return the following block', () => {
+			const state = {
+				blocks: {
+					order: {
+						'': [ 123, 23 ],
+					},
+					parents: {
+						23: '',
+						123: '',
+					},
+				},
+			};
+
+			expect( getNextBlockClientId( state, 123 ) ).toEqual( 23 );
+		} );
+
+		it( 'should return the following block (nested context)', () => {
+			const state = {
+				blocks: {
+					order: {
+						'': [ 123, 23 ],
+						123: [ 456, 56 ],
+					},
+					parents: {
+						23: '',
+						123: '',
+						456: 123,
+						56: 123,
+					},
+				},
+			};
+
+			expect( getNextBlockClientId( state, 456, '123' ) ).toEqual( 56 );
+		} );
+
+		it( 'should return null for the last block', () => {
+			const state = {
+				blocks: {
+					order: {
+						'': [ 123, 23 ],
+					},
+					parents: {
+						23: '',
+						123: '',
+					},
+				},
+			};
+
+			expect( getNextBlockClientId( state, 23 ) ).toBeNull();
+		} );
+
+		it( 'should return null for the last block (nested context)', () => {
+			const state = {
+				blocks: {
+					order: {
+						'': [ 123, 23 ],
+						123: [ 456, 56 ],
+					},
+					parents: {
+						23: '',
+						123: '',
+						456: 123,
+						56: 123,
+					},
+				},
+			};
+
+			expect( getNextBlockClientId( state, 56, '123' ) ).toBeNull();
+		} );
+	} );
+
+	describe( 'isBlockSelected', () => {
+		it( 'should return true if the block is selected', () => {
+			const state = {
+				selectionStart: { clientId: 123 },
+				selectionEnd: { clientId: 123 },
+			};
+
+			expect( isBlockSelected( state, 123 ) ).toBe( true );
+		} );
+
+		it( 'should return false if a multi-selection range exists', () => {
+			const state = {
+				selectionStart: { clientId: 123 },
+				selectionEnd: { clientId: 124 },
+			};
+
+			expect( isBlockSelected( state, 123 ) ).toBe( false );
+		} );
+
+		it( 'should return false if the block is not selected', () => {
+			const state = {
 				selectionStart: {},
 				selectionEnd: {},
->>>>>>> fd7f27b7
-			};
-
-			expect( getMultiSelectedBlockClientIds( state ) ).toEqual( [] );
-		} );
-
-		it( 'should return selected block clientIds if there is multi-selection', () => {
-			const state = {
+			};
+
+			expect( isBlockSelected( state, 23 ) ).toBe( false );
+		} );
+	} );
+
+	describe( 'hasSelectedInnerBlock', () => {
+		it( 'should return false if the selected block is a child of the given ClientId', () => {
+			const state = {
+				selectionStart: { clientId: 5 },
+				selectionEnd: { clientId: 5 },
+				blocks: {
+					order: {
+						4: [ 3, 2, 1 ],
+					},
+					parents: {
+						1: 4,
+						2: 4,
+						3: 4,
+					},
+				},
+			};
+
+			expect( hasSelectedInnerBlock( state, 4 ) ).toBe( false );
+		} );
+
+		it( 'should return true if the selected block is a child of the given ClientId', () => {
+			const state = {
+				selectionStart: { clientId: 3 },
+				selectionEnd: { clientId: 3 },
+				blocks: {
+					order: {
+						4: [ 3, 2, 1 ],
+					},
+					parents: {
+						1: 4,
+						2: 4,
+						3: 4,
+					},
+				},
+			};
+
+			expect( hasSelectedInnerBlock( state, 4 ) ).toBe( true );
+		} );
+
+		it( 'should return true if a multi selection exists that contains children of the block with the given ClientId', () => {
+			const state = {
+				blocks: {
+					order: {
+						6: [ 5, 4, 3, 2, 1 ],
+					},
+					parents: {
+						1: 6,
+						2: 6,
+						3: 6,
+						4: 6,
+						5: 6,
+					},
+				},
+				selectionStart: { clientId: 2 },
+				selectionEnd: { clientId: 4 },
+			};
+			expect( hasSelectedInnerBlock( state, 6 ) ).toBe( true );
+		} );
+
+		it( 'should return false if a multi selection exists bot does not contains children of the block with the given ClientId', () => {
+			const state = {
+				blocks: {
+					order: {
+						3: [ 2, 1 ],
+						6: [ 5, 4 ],
+					},
+					parents: {
+						1: 3,
+						2: 3,
+						4: 6,
+						5: 6,
+					},
+				},
+				selectionStart: { clientId: 5 },
+				selectionEnd: { clientId: 4 },
+			};
+			expect( hasSelectedInnerBlock( state, 3 ) ).toBe( false );
+		} );
+	} );
+
+	describe( 'isBlockWithinSelection', () => {
+		it( 'should return true if the block is selected but not the last', () => {
+			const state = {
+				selectionStart: { clientId: 5 },
+				selectionEnd: { clientId: 3 },
 				blocks: {
 					order: {
 						'': [ 5, 4, 3, 2, 1 ],
@@ -1169,30 +1367,18 @@
 						5: '',
 					},
 				},
-<<<<<<< HEAD
-				blockSelection: {
-					selections: [
-						{
-							start: { clientId: 2 },
-							end: { clientId: 4 },
-						},
-					],
-				},
-=======
-				selectionStart: { clientId: 2 },
-				selectionEnd: { clientId: 4 },
->>>>>>> fd7f27b7
-			};
-
-			expect( getMultiSelectedBlockClientIds( state ) ).toEqual( [ 4, 3, 2 ] );
-		} );
-
-		it( 'should return selected block clientIds if there is multi-selection (nested context)', () => {
-			const state = {
+			};
+
+			expect( isBlockWithinSelection( state, 4 ) ).toBe( true );
+		} );
+
+		it( 'should return false if the block is the last selected', () => {
+			const state = {
+				selectionStart: { clientId: 5 },
+				selectionEnd: { clientId: 3 },
 				blocks: {
 					order: {
 						'': [ 5, 4, 3, 2, 1 ],
-						4: [ 9, 8, 7, 6 ],
 					},
 					parents: {
 						1: '',
@@ -1200,562 +1386,17 @@
 						3: '',
 						4: '',
 						5: '',
-						6: 4,
-						7: 4,
-						8: 4,
-						9: 4,
-					},
-				},
-<<<<<<< HEAD
-				blockSelection: {
-					selections: [
-						{
-							start: { clientId: 7 },
-							end: { clientId: 9 },
-						},
-					],
-				},
-=======
-				selectionStart: { clientId: 7 },
-				selectionEnd: { clientId: 9 },
->>>>>>> fd7f27b7
-			};
-
-			expect( getMultiSelectedBlockClientIds( state ) ).toEqual( [ 9, 8, 7 ] );
-		} );
-	} );
-
-	describe( 'getMultiSelectedBlocks', () => {
-		it( 'should return the same reference on subsequent invocations of empty selection', () => {
-			const state = {
-				blocks: {
-					byClientId: {},
-					attributes: {},
-					order: {},
-					parents: {},
-				},
-<<<<<<< HEAD
-				blockSelection: {
-					selections: [],
-				},
-=======
-				selectionStart: {},
-				selectionEnd: {},
->>>>>>> fd7f27b7
-			};
-
-			expect(
-				getMultiSelectedBlocks( state )
-			).toBe( getMultiSelectedBlocks( state ) );
-		} );
-	} );
-
-	describe( 'getMultiSelectedBlocksStartClientId', () => {
-		it( 'returns null if there is no multi-selection', () => {
-			const state = {
-<<<<<<< HEAD
-				blockSelection: { selections: [] },
-				blocks: {
-					order: {},
-				},
-=======
-				selectionStart: {},
-				selectionEnd: {},
->>>>>>> fd7f27b7
-			};
-
-			expect( getMultiSelectedBlocksStartClientId( state ) ).toBeNull();
-		} );
-
-		it( 'returns multi-selection start', () => {
-			const state = {
-<<<<<<< HEAD
-				blockSelection: {
-					selections: [
-						{
-							start: { clientId: 2 },
-							end: { clientId: 4 },
-						},
-					],
-				},
-				blocks: {
-					order: {
-						'': [ 2, 4 ],
-					},
-					parents: {
-						2: '',
-						4: '',
-					},
-				},
-=======
-				selectionStart: { clientId: 2 },
-				selectionEnd: { clientId: 4 },
->>>>>>> fd7f27b7
-			};
-
-			expect( getMultiSelectedBlocksStartClientId( state ) ).toBe( 2 );
-		} );
-	} );
-
-	describe( 'getMultiSelectedBlocksEndClientId', () => {
-		it( 'returns null if there is no multi-selection', () => {
-			const state = {
-<<<<<<< HEAD
-				blockSelection: { selections: [] },
-				blocks: {
-					order: {},
-				},
-=======
-				selectionStart: {},
-				selectionEnd: {},
->>>>>>> fd7f27b7
-			};
-
-			expect( getMultiSelectedBlocksEndClientId( state ) ).toBeNull();
-		} );
-
-		it( 'returns multi-selection end', () => {
-			const state = {
-<<<<<<< HEAD
-				blockSelection: {
-					selections: [
-						{
-							start: { clientId: 2 },
-							end: { clientId: 4 },
-						},
-					],
-				},
-				blocks: {
-					order: {
-						'': [ 2, 4 ],
-					},
-					parents: {
-						2: '',
-						4: '',
-					},
-				},
-=======
-				selectionStart: { clientId: 2 },
-				selectionEnd: { clientId: 4 },
->>>>>>> fd7f27b7
-			};
-
-			expect( getMultiSelectedBlocksEndClientId( state ) ).toBe( 4 );
-		} );
-	} );
-
-	describe( 'getBlockOrder', () => {
-		it( 'should return the ordered block clientIds of top-level blocks by default', () => {
-			const state = {
-				blocks: {
-					order: {
-						'': [ 123, 23 ],
-					},
-					parents: {
-						23: '',
-						123: '',
-					},
-				},
-			};
-
-			expect( getBlockOrder( state ) ).toEqual( [ 123, 23 ] );
-		} );
-
-		it( 'should return the ordered block clientIds at a specified rootClientId', () => {
-			const state = {
-				blocks: {
-					order: {
-						'': [ 123, 23 ],
-						123: [ 456 ],
-					},
-					parents: {
-						23: '',
-						123: '',
-						456: 123,
-					},
-				},
-			};
-
-			expect( getBlockOrder( state, '123' ) ).toEqual( [ 456 ] );
-		} );
-	} );
-
-	describe( 'getBlockIndex', () => {
-		it( 'should return the block order', () => {
-			const state = {
-				blocks: {
-					order: {
-						'': [ 123, 23 ],
-					},
-					parents: {
-						23: '',
-						123: '',
-					},
-				},
-			};
-
-			expect( getBlockIndex( state, 23 ) ).toBe( 1 );
-		} );
-
-		it( 'should return the block order (nested context)', () => {
-			const state = {
-				blocks: {
-					order: {
-						'': [ 123, 23 ],
-						123: [ 456, 56 ],
-					},
-					parents: {
-						23: '',
-						123: '',
-						56: 123,
-						456: 123,
-					},
-				},
-			};
-
-			expect( getBlockIndex( state, 56, '123' ) ).toBe( 1 );
-		} );
-	} );
-
-	describe( 'getPreviousBlockClientId', () => {
-		it( 'should return the previous block', () => {
-			const state = {
-				blocks: {
-					order: {
-						'': [ 123, 23 ],
-					},
-					parents: {
-						23: '',
-						123: '',
-					},
-				},
-			};
-
-			expect( getPreviousBlockClientId( state, 23 ) ).toEqual( 123 );
-		} );
-
-		it( 'should return the previous block (nested context)', () => {
-			const state = {
-				blocks: {
-					order: {
-						'': [ 123, 23 ],
-						123: [ 456, 56 ],
-					},
-					parents: {
-						23: '',
-						123: '',
-						456: 123,
-						56: 123,
-					},
-				},
-			};
-
-			expect( getPreviousBlockClientId( state, 56, '123' ) ).toEqual( 456 );
-		} );
-
-		it( 'should return null for the first block', () => {
-			const state = {
-				blocks: {
-					order: {
-						'': [ 123, 23 ],
-					},
-					parents: {
-						23: '',
-						123: '',
-					},
-				},
-			};
-
-			expect( getPreviousBlockClientId( state, 123 ) ).toBeNull();
-		} );
-
-		it( 'should return null for the first block (nested context)', () => {
-			const state = {
-				blocks: {
-					order: {
-						'': [ 123, 23 ],
-						123: [ 456, 56 ],
-					},
-					parents: {
-						23: '',
-						123: '',
-						456: 123,
-						56: 123,
-					},
-				},
-			};
-
-			expect( getPreviousBlockClientId( state, 456, '123' ) ).toBeNull();
-		} );
-	} );
-
-	describe( 'getNextBlockClientId', () => {
-		it( 'should return the following block', () => {
-			const state = {
-				blocks: {
-					order: {
-						'': [ 123, 23 ],
-					},
-					parents: {
-						23: '',
-						123: '',
-					},
-				},
-			};
-
-			expect( getNextBlockClientId( state, 123 ) ).toEqual( 23 );
-		} );
-
-		it( 'should return the following block (nested context)', () => {
-			const state = {
-				blocks: {
-					order: {
-						'': [ 123, 23 ],
-						123: [ 456, 56 ],
-					},
-					parents: {
-						23: '',
-						123: '',
-						456: 123,
-						56: 123,
-					},
-				},
-			};
-
-			expect( getNextBlockClientId( state, 456, '123' ) ).toEqual( 56 );
-		} );
-
-		it( 'should return null for the last block', () => {
-			const state = {
-				blocks: {
-					order: {
-						'': [ 123, 23 ],
-					},
-					parents: {
-						23: '',
-						123: '',
-					},
-				},
-			};
-
-			expect( getNextBlockClientId( state, 23 ) ).toBeNull();
-		} );
-
-		it( 'should return null for the last block (nested context)', () => {
-			const state = {
-				blocks: {
-					order: {
-						'': [ 123, 23 ],
-						123: [ 456, 56 ],
-					},
-					parents: {
-						23: '',
-						123: '',
-						456: 123,
-						56: 123,
-					},
-				},
-			};
-
-			expect( getNextBlockClientId( state, 56, '123' ) ).toBeNull();
-		} );
-	} );
-
-	describe( 'isBlockSelected', () => {
-		it( 'should return true if the block is selected', () => {
-			const state = {
-<<<<<<< HEAD
-				blockSelection: {
-					selections: [
-						{
-							start: { clientId: 123 },
-							end: { clientId: 123 },
-						},
-					],
-				},
-=======
-				selectionStart: { clientId: 123 },
-				selectionEnd: { clientId: 123 },
->>>>>>> fd7f27b7
-			};
-
-			expect( isBlockSelected( state, 123 ) ).toBe( true );
-		} );
-
-		it( 'should return false if a multi-selection range exists', () => {
-			const state = {
-<<<<<<< HEAD
-				blockSelection: {
-					selections: [
-						{
-							start: { clientId: 123 },
-							end: { clientId: 124 },
-						},
-					],
-				},
-=======
-				selectionStart: { clientId: 123 },
-				selectionEnd: { clientId: 124 },
->>>>>>> fd7f27b7
-			};
-
-			expect( isBlockSelected( state, 123 ) ).toBe( false );
+					},
+				},
+			};
+
+			expect( isBlockWithinSelection( state, 3 ) ).toBe( false );
 		} );
 
 		it( 'should return false if the block is not selected', () => {
 			const state = {
-<<<<<<< HEAD
-				blockSelection: { selections: [] },
-=======
-				selectionStart: {},
-				selectionEnd: {},
->>>>>>> fd7f27b7
-			};
-
-			expect( isBlockSelected( state, 23 ) ).toBe( false );
-		} );
-	} );
-
-	describe( 'hasSelectedInnerBlock', () => {
-		it( 'should return false if the selected block is a child of the given ClientId', () => {
-			const state = {
-<<<<<<< HEAD
-				blockSelection: {
-					selections: [
-						{
-							start: { clientId: 5 },
-							end: { clientId: 5 },
-						},
-					],
-				},
-=======
-				selectionStart: { clientId: 5 },
-				selectionEnd: { clientId: 5 },
->>>>>>> fd7f27b7
-				blocks: {
-					order: {
-						4: [ 3, 2, 1 ],
-					},
-					parents: {
-						1: 4,
-						2: 4,
-						3: 4,
-					},
-				},
-			};
-
-			expect( hasSelectedInnerBlock( state, 4 ) ).toBe( false );
-		} );
-
-		it( 'should return true if the selected block is a child of the given clientId', () => {
-			const state = {
-<<<<<<< HEAD
-				blockSelection: {
-					selections: [
-						{
-							start: { clientId: 3 },
-							end: { clientId: 3 },
-						},
-					],
-				},
-=======
-				selectionStart: { clientId: 3 },
-				selectionEnd: { clientId: 3 },
->>>>>>> fd7f27b7
-				blocks: {
-					order: {
-						4: [ 3, 2, 1 ],
-					},
-					parents: {
-						1: 4,
-						2: 4,
-						3: 4,
-					},
-				},
-			};
-
-			expect( hasSelectedInnerBlock( state, 4 ) ).toBe( true );
-		} );
-
-		it( 'should return true if a multi-selection exists that contains children of the block with the given clientId', () => {
-			const state = {
-				blocks: {
-					order: {
-						6: [ 5, 4, 3, 2, 1 ],
-					},
-					parents: {
-						1: 6,
-						2: 6,
-						3: 6,
-						4: 6,
-						5: 6,
-					},
-				},
-<<<<<<< HEAD
-				blockSelection: {
-					selections: [
-						{
-							start: { clientId: 2 },
-							end: { clientId: 4 },
-						},
-					],
-				},
-=======
-				selectionStart: { clientId: 2 },
-				selectionEnd: { clientId: 4 },
->>>>>>> fd7f27b7
-			};
-			expect( hasSelectedInnerBlock( state, 6 ) ).toBe( true );
-		} );
-
-		it( 'should return false if a multi-selection exists bot does not contain children of the block with the given clientId', () => {
-			const state = {
-				blocks: {
-					order: {
-						3: [ 2, 1 ],
-						6: [ 5, 4 ],
-					},
-					parents: {
-						1: 3,
-						2: 3,
-						4: 6,
-						5: 6,
-					},
-				},
-<<<<<<< HEAD
-				blockSelection: {
-					selections: [
-						{
-							start: { clientId: 5 },
-							end: { clientId: 4 },
-						},
-					],
-				},
-=======
-				selectionStart: { clientId: 5 },
-				selectionEnd: { clientId: 4 },
->>>>>>> fd7f27b7
-			};
-			expect( hasSelectedInnerBlock( state, 3 ) ).toBe( false );
-		} );
-	} );
-
-	describe( 'isBlockWithinSelection', () => {
-		it( 'should return true if the block is selected but not the last', () => {
-			const state = {
-<<<<<<< HEAD
-				blockSelection: {
-					selections: [
-						{
-							start: { clientId: 5 },
-							end: { clientId: 3 },
-						},
-					],
-				},
-=======
 				selectionStart: { clientId: 5 },
 				selectionEnd: { clientId: 3 },
->>>>>>> fd7f27b7
 				blocks: {
 					order: {
 						'': [ 5, 4, 3, 2, 1 ],
@@ -1770,24 +1411,13 @@
 				},
 			};
 
-			expect( isBlockWithinSelection( state, 4 ) ).toBe( true );
-		} );
-
-		it( 'should return false if the block is the last selected', () => {
-			const state = {
-<<<<<<< HEAD
-				blockSelection: {
-					selections: [
-						{
-							start: { clientId: 5 },
-							end: { clientId: 3 },
-						},
-					],
-				},
-=======
-				selectionStart: { clientId: 5 },
-				selectionEnd: { clientId: 3 },
->>>>>>> fd7f27b7
+			expect( isBlockWithinSelection( state, 2 ) ).toBe( false );
+		} );
+
+		it( 'should return false if there is no selection', () => {
+			const state = {
+				selectionStart: {},
+				selectionEnd: {},
 				blocks: {
 					order: {
 						'': [ 5, 4, 3, 2, 1 ],
@@ -1802,81 +1432,15 @@
 				},
 			};
 
-			expect( isBlockWithinSelection( state, 3 ) ).toBe( false );
-		} );
-
-		it( 'should return false if the block is not selected', () => {
-			const state = {
-<<<<<<< HEAD
-				blockSelection: {
-					selections: [
-						{
-							start: { clientId: 5 },
-							end: { clientId: 3 },
-						},
-					],
-				},
-=======
-				selectionStart: { clientId: 5 },
-				selectionEnd: { clientId: 3 },
->>>>>>> fd7f27b7
-				blocks: {
-					order: {
-						'': [ 5, 4, 3, 2, 1 ],
-					},
-					parents: {
-						1: '',
-						2: '',
-						3: '',
-						4: '',
-						5: '',
-					},
-				},
-			};
-
-			expect( isBlockWithinSelection( state, 2 ) ).toBe( false );
-		} );
-
-		it( 'should return false if there is no selection', () => {
-			const state = {
-<<<<<<< HEAD
-				blockSelection: { selections: [] },
-=======
+			expect( isBlockWithinSelection( state, 4 ) ).toBe( false );
+		} );
+	} );
+
+	describe( 'hasMultiSelection', () => {
+		it( 'should return false if no selection', () => {
+			const state = {
 				selectionStart: {},
 				selectionEnd: {},
->>>>>>> fd7f27b7
-				blocks: {
-					order: {
-						'': [ 5, 4, 3, 2, 1 ],
-					},
-					parents: {
-						1: '',
-						2: '',
-						3: '',
-						4: '',
-						5: '',
-					},
-				},
-			};
-
-			expect( isBlockWithinSelection( state, 4 ) ).toBe( false );
-		} );
-	} );
-
-	describe( 'hasMultiSelection', () => {
-		it( 'should return false if no selection', () => {
-			const state = {
-<<<<<<< HEAD
-				blockSelection: { selections: [] },
-				blocks: {
-					order: {
-						'': [ 'afd1cb17-2c08-4e7a-91be-007ba7ddc3a1', '9db792c6-a25a-495d-adbd-97d56a4c4189' ],
-					},
-				},
-=======
-				selectionStart: {},
-				selectionEnd: {},
->>>>>>> fd7f27b7
 			};
 
 			expect( hasMultiSelection( state ) ).toBe( false );
@@ -1884,24 +1448,8 @@
 
 		it( 'should return false if singular selection', () => {
 			const state = {
-<<<<<<< HEAD
-				blockSelection: {
-					selections: [
-						{
-							start: { clientId: 'afd1cb17-2c08-4e7a-91be-007ba7ddc3a1' },
-							end: { clientId: 'afd1cb17-2c08-4e7a-91be-007ba7ddc3a1' },
-						},
-					],
-				},
-				blocks: {
-					order: {
-						'': [ 'afd1cb17-2c08-4e7a-91be-007ba7ddc3a1', '9db792c6-a25a-495d-adbd-97d56a4c4189' ],
-					},
-				},
-=======
 				selectionStart: { clientId: 'afd1cb17-2c08-4e7a-91be-007ba7ddc3a1' },
 				selectionEnd: { clientId: 'afd1cb17-2c08-4e7a-91be-007ba7ddc3a1' },
->>>>>>> fd7f27b7
 			};
 
 			expect( hasMultiSelection( state ) ).toBe( false );
@@ -1909,28 +1457,8 @@
 
 		it( 'should return true if multi-selection', () => {
 			const state = {
-<<<<<<< HEAD
-				blockSelection: {
-					selections: [
-						{
-							start: { clientId: 'afd1cb17-2c08-4e7a-91be-007ba7ddc3a1' },
-							end: { clientId: '9db792c6-a25a-495d-adbd-97d56a4c4189' },
-						},
-					],
-				},
-				blocks: {
-					order: {
-						'': [ 'afd1cb17-2c08-4e7a-91be-007ba7ddc3a1', '9db792c6-a25a-495d-adbd-97d56a4c4189' ],
-					},
-					parents: {
-						'afd1cb17-2c08-4e7a-91be-007ba7ddc3a1': '',
-						'9db792c6-a25a-495d-adbd-97d56a4c4189': '',
-					},
-				},
-=======
 				selectionStart: { clientId: 'afd1cb17-2c08-4e7a-91be-007ba7ddc3a1' },
 				selectionEnd: { clientId: '9db792c6-a25a-495d-adbd-97d56a4c4189' },
->>>>>>> fd7f27b7
 			};
 
 			expect( hasMultiSelection( state ) ).toBe( true );
@@ -1951,19 +1479,8 @@
 					5: '',
 				},
 			},
-<<<<<<< HEAD
-			blockSelection: {
-				selections: [
-					{
-						start: { clientId: 2 },
-						end: { clientId: 4 },
-					},
-				],
-			},
-=======
 			selectionStart: { clientId: 2 },
 			selectionEnd: { clientId: 4 },
->>>>>>> fd7f27b7
 		};
 
 		it( 'should return true if the block is multi selected', () => {
@@ -1989,60 +1506,16 @@
 					5: '',
 				},
 			},
-<<<<<<< HEAD
-			blockSelection: {
-				selections: [
-					{
-						start: { clientId: 2 },
-						end: { clientId: 4 },
-					},
-				],
-			},
-=======
 			selectionStart: { clientId: 2 },
 			selectionEnd: { clientId: 4 },
->>>>>>> fd7f27b7
 		};
 
-		it( 'should return true if the block is first in multi-selection', () => {
+		it( 'should return true if the block is first in multi selection', () => {
 			expect( isFirstMultiSelectedBlock( state, 4 ) ).toBe( true );
 		} );
 
-		it( 'should return false if the block is not first in multi-selection', () => {
+		it( 'should return false if the block is not first in multi selection', () => {
 			expect( isFirstMultiSelectedBlock( state, 3 ) ).toBe( false );
-		} );
-	} );
-
-	describe( 'isLastMultiSelectedBlock', () => {
-		const state = {
-			blocks: {
-				order: {
-					'': [ 5, 4, 3, 2, 1 ],
-				},
-				parents: {
-					1: '',
-					2: '',
-					3: '',
-					4: '',
-					5: '',
-				},
-			},
-			blockSelection: {
-				selections: [
-					{
-						start: { clientId: 2 },
-						end: { clientId: 4 },
-					},
-				],
-			},
-		};
-
-		it( 'should return true if the block is last in multi-selection', () => {
-			expect( isLastMultiSelectedBlock( state, 2 ) ).toBe( true );
-		} );
-
-		it( 'should return false if the block is not last in multi-selection', () => {
-			expect( isLastMultiSelectedBlock( state, 4 ) ).toBe( false );
 		} );
 	} );
 
@@ -2123,19 +1596,8 @@
 	describe( 'getBlockInsertionPoint', () => {
 		it( 'should return the explicitly assigned insertion point', () => {
 			const state = {
-<<<<<<< HEAD
-				blockSelection: {
-					selections: [
-						{
-							start: { clientId: 'clientId2' },
-							end: { clientId: 'clientId2' },
-						},
-					],
-				},
-=======
 				selectionStart: { clientId: 'clientId2' },
 				selectionEnd: { clientId: 'clientId2' },
->>>>>>> fd7f27b7
 				blocks: {
 					byClientId: {
 						clientId1: { clientId: 'clientId1' },
@@ -2169,19 +1631,8 @@
 
 		it( 'should return an object for the selected block', () => {
 			const state = {
-<<<<<<< HEAD
-				blockSelection: {
-					selections: [
-						{
-							start: { clientId: 'clientId1' },
-							end: { clientId: 'clientId1' },
-						},
-					],
-				},
-=======
 				selectionStart: { clientId: 'clientId1' },
 				selectionEnd: { clientId: 'clientId1' },
->>>>>>> fd7f27b7
 				blocks: {
 					byClientId: {
 						clientId1: { clientId: 'clientId1' },
@@ -2208,19 +1659,8 @@
 
 		it( 'should return an object for the nested selected block', () => {
 			const state = {
-<<<<<<< HEAD
-				blockSelection: {
-					selections: [
-						{
-							start: { clientId: 'clientId2' },
-							end: { clientId: 'clientId2' },
-						},
-					],
-				},
-=======
 				selectionStart: { clientId: 'clientId2' },
 				selectionEnd: { clientId: 'clientId2' },
->>>>>>> fd7f27b7
 				blocks: {
 					byClientId: {
 						clientId1: { clientId: 'clientId1' },
@@ -2251,19 +1691,8 @@
 
 		it( 'should return an object for the last multi selected clientId', () => {
 			const state = {
-<<<<<<< HEAD
-				blockSelection: {
-					selections: [
-						{
-							start: { clientId: 'clientId1' },
-							end: { clientId: 'clientId2' },
-						},
-					],
-				},
-=======
 				selectionStart: { clientId: 'clientId1' },
 				selectionEnd: { clientId: 'clientId2' },
->>>>>>> fd7f27b7
 				blocks: {
 					byClientId: {
 						clientId1: { clientId: 'clientId1' },
@@ -2294,14 +1723,8 @@
 
 		it( 'should return an object for the last block if no selection', () => {
 			const state = {
-<<<<<<< HEAD
-				blockSelection: {
-					selections: [],
-				},
-=======
 				selectionStart: {},
 				selectionEnd: {},
->>>>>>> fd7f27b7
 				blocks: {
 					byClientId: {
 						clientId1: { clientId: 'clientId1' },
