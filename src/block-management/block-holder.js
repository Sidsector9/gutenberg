/**
* @format
* @flow
*/

/**
 * External dependencies
 */
import React from 'react';
import {
	View,
	Text,
	TouchableWithoutFeedback,
	NativeSyntheticEvent,
	NativeTouchEvent,
} from 'react-native';
<<<<<<< HEAD
import TextInputState from 'react-native/lib/TextInputState';
=======
import InlineToolbar, { InlineToolbarActions } from './inline-toolbar';
import {
	requestImageUploadCancel,
} from 'react-native-gutenberg-bridge';
>>>>>>> 47a9ebcb

/**
 * WordPress dependencies
 */
import { withDispatch, withSelect } from '@wordpress/data';
import { compose } from '@wordpress/compose';
<<<<<<< HEAD
=======
import { addAction, removeAction, hasAction } from '@wordpress/hooks';

import type { BlockType } from '../store/types';

import styles from './block-holder.scss';

// Gutenberg imports
>>>>>>> 47a9ebcb
import { getBlockType } from '@wordpress/blocks';
import { BlockEdit } from '@wordpress/block-editor';

/**
 * Internal dependencies
 */
import type { BlockType } from '../store/types';
import styles from './block-holder.scss';
import InlineToolbar, { InlineToolbarActions } from './inline-toolbar';

type PropsType = BlockType & {
	clientId: string,
	rootClientId: string,
	isSelected: boolean,
	isFirstBlock: boolean,
	isLastBlock: boolean,
	showTitle: boolean,
	borderStyle: Object,
	focusedBorderColor: string,
	getBlockIndex: ( clientId: string, rootClientId: string ) => number,
	getPreviousBlockClientId: ( clientId: string ) => string,
	getNextBlockClientId: ( clientId: string ) => string,
	getBlockName: ( clientId: string ) => string,
	onChange: ( attributes: mixed ) => void,
	onInsertBlocks: ( blocks: Array<Object>, index: number ) => void,
	onCaretVerticalPositionChange: ( targetId: number, caretY: number, previousCaretY: ?number ) => void,
	onReplace: ( blocks: Array<Object> ) => void,
	onSelect: ( clientId: string ) => void,
	mergeBlocks: ( clientId: string, clientId: string ) => void,
	moveBlockUp: () => void,
	moveBlockDown: () => void,
	removeBlock: () => void,
};

type StateType = {
	isFullyBordered: boolean;
}

export class BlockHolder extends React.Component<PropsType, StateType> {
	constructor( props: PropsType ) {
		super( props );

		this.state = {
			isFullyBordered: false,
		};
	}

	onFocus = ( event: NativeSyntheticEvent<NativeTouchEvent> ) => {
		if ( event ) {
			// == Hack for the Alpha ==
			// When moving the focus from a TextInput field to another kind of field the call that hides the keyboard is not invoked
			// properly, resulting in keyboard up when it should not be there.
			// The code below dismisses the keyboard (calling blur on the last TextInput field) when the field that now gets the focus is a non-textual field
			const currentlyFocusedTextInput = TextInputState.currentlyFocusedField();
			if ( event.nativeEvent.target !== currentlyFocusedTextInput && ! TextInputState.isTextInput( event.nativeEvent.target ) ) {
				TextInputState.blurTextInput( currentlyFocusedTextInput );
			}
		}
		this.props.onSelect( this.props.clientId );
	};

	onRemoveBlockCheckUpload = ( mediaId: number ) => {
		if ( hasAction( 'blocks.onRemoveBlockCheckUpload' ) ) {
			// now remove the action as it's  a one-shot use and won't be needed anymore
			removeAction( 'blocks.onRemoveBlockCheckUpload', 'gutenberg-mobile/blocks' );
			requestImageUploadCancel( mediaId );
		}
	}

	onInlineToolbarButtonPressed = ( button: number ) => {
		switch ( button ) {
			case InlineToolbarActions.UP:
				this.props.moveBlockUp();
				break;
			case InlineToolbarActions.DOWN:
				this.props.moveBlockDown();
				break;
			case InlineToolbarActions.DELETE:
				// adding a action that will exist for as long as it takes for the block to be removed and the component unmounted
				// this acts as a flag for the code using the action to know of its existence
				addAction( 'blocks.onRemoveBlockCheckUpload', 'gutenberg-mobile/blocks', this.onRemoveBlockCheckUpload );
				this.props.removeBlock();
				break;
		}
	};

	insertBlocksAfter = ( blocks: Array<Object> ) => {
		const order = this.props.getBlockIndex( this.props.clientId, this.props.rootClientId );
		this.props.onInsertBlocks( blocks, order + 1 );

		if ( blocks[ 0 ] ) {
			// focus on the first block inserted
			this.props.onSelect( blocks[ 0 ].clientId );
		}
	};

	mergeBlocks = ( forward: boolean = false ) => {
		const {
			clientId,
			getPreviousBlockClientId,
			getNextBlockClientId,
			mergeBlocks,
		} = this.props;

		const previousBlockClientId = getPreviousBlockClientId( clientId );
		const nextBlockClientId = getNextBlockClientId( clientId );

		// Do nothing when it's the first block.
		if (
			( ! forward && ! previousBlockClientId ) ||
			( forward && ! nextBlockClientId )
		) {
			return;
		}

		if ( forward ) {
			mergeBlocks( clientId, nextBlockClientId );
		} else {
			const name = this.props.getBlockName( previousBlockClientId );
			const blockType = getBlockType( name );
			// The default implementation does only focus the previous block if it's not mergeable
			// We don't want to move the focus for now, just keep for and caret at the beginning of the current block.
			if ( ! blockType.merge ) {
				return;
			}
			mergeBlocks( previousBlockClientId, clientId );
		}
	};

	renderToolbar() {
		if ( ! this.props.isSelected ) {
			return null;
		}

		return (
			<InlineToolbar
				clientId={ this.props.clientId }
				onButtonPressed={ this.onInlineToolbarButtonPressed }
				canMoveUp={ ! this.props.isFirstBlock }
				canMoveDown={ ! this.props.isLastBlock }
			/>
		);
	}

	getBlockForType() {
		return (
			<BlockEdit
				name={ this.props.name }
				isSelected={ this.props.isSelected }
				attributes={ this.props.attributes }
				setAttributes={ this.props.onChange }
				onFocus={ this.onFocus }
				onReplace={ this.props.onReplace }
				insertBlocksAfter={ this.insertBlocksAfter }
				mergeBlocks={ this.mergeBlocks }
				onCaretVerticalPositionChange={ this.props.onCaretVerticalPositionChange }
			/>
		);
	}

	renderBlockTitle() {
		return (
			<View style={ styles.blockTitle }>
				<Text>BlockType: { this.props.name }</Text>
			</View>
		);
	}

	render() {
		const { isSelected, borderStyle, focusedBorderColor } = this.props;

		const borderColor = isSelected ? focusedBorderColor : 'transparent';

		return (
			<TouchableWithoutFeedback onPress={ this.onFocus } >
				<View style={ [ styles.blockHolder, borderStyle, { borderColor } ] }>
					{ this.props.showTitle && this.renderBlockTitle() }
					<View style={ [ ! isSelected && styles.blockContainer, isSelected && styles.blockContainerFocused ] }>{ this.getBlockForType() }</View>
					{ this.renderToolbar() }
				</View>
			</TouchableWithoutFeedback>
		);
	}
}

export default compose( [
	withSelect( ( select, { clientId, rootClientId } ) => {
		const {
			getBlockAttributes,
			getBlockName,
			getBlockIndex,
			getBlocks,
			getPreviousBlockClientId,
			getNextBlockClientId,
			isBlockSelected,
		} = select( 'core/block-editor' );
		const name = getBlockName( clientId );
		const attributes = getBlockAttributes( clientId );
		const order = getBlockIndex( clientId, rootClientId );
		const isSelected = isBlockSelected( clientId );
		const isFirstBlock = order === 0;
		const isLastBlock = order === getBlocks().length - 1;

		return {
			attributes,
			getBlockIndex,
			getBlockName,
			getPreviousBlockClientId,
			getNextBlockClientId,
			isFirstBlock,
			isLastBlock,
			isSelected,
			name,
		};
	} ),
	withDispatch( ( dispatch, { clientId, rootClientId } ) => {
		const {
			clearSelectedBlock,
			insertBlocks,
			mergeBlocks,
			moveBlocksDown,
			moveBlocksUp,
			removeBlock,
			replaceBlocks,
			selectBlock,
			updateBlockAttributes,
		} = dispatch( 'core/block-editor' );

		return {
			mergeBlocks,
			moveBlockDown() {
				moveBlocksDown( clientId );
			},
			moveBlockUp() {
				moveBlocksUp( clientId );
			},
			removeBlock() {
				removeBlock( clientId );
			},
			onInsertBlocks( blocks: Array<Object>, index: number ) {
				insertBlocks( blocks, index, rootClientId );
			},
			onSelect: ( selectedClientId: string ) => {
				clearSelectedBlock();
				selectBlock( selectedClientId );
			},
			onChange: ( attributes: Object ) => {
				updateBlockAttributes( clientId, attributes );
			},
			onReplace( blocks: Array<Object> ) {
				replaceBlocks( [ clientId ], blocks );
			},
		};
	} ),
] )( BlockHolder );<|MERGE_RESOLUTION|>--- conflicted
+++ resolved
@@ -14,30 +14,17 @@
 	NativeSyntheticEvent,
 	NativeTouchEvent,
 } from 'react-native';
-<<<<<<< HEAD
 import TextInputState from 'react-native/lib/TextInputState';
-=======
-import InlineToolbar, { InlineToolbarActions } from './inline-toolbar';
 import {
 	requestImageUploadCancel,
 } from 'react-native-gutenberg-bridge';
->>>>>>> 47a9ebcb
 
 /**
  * WordPress dependencies
  */
 import { withDispatch, withSelect } from '@wordpress/data';
 import { compose } from '@wordpress/compose';
-<<<<<<< HEAD
-=======
 import { addAction, removeAction, hasAction } from '@wordpress/hooks';
-
-import type { BlockType } from '../store/types';
-
-import styles from './block-holder.scss';
-
-// Gutenberg imports
->>>>>>> 47a9ebcb
 import { getBlockType } from '@wordpress/blocks';
 import { BlockEdit } from '@wordpress/block-editor';
 
