/**
 * External dependencies
 */
import classnames from 'classnames';
import { debounce } from 'lodash';

/**
 * WordPress dependencies
 */
import { Component } from '@wordpress/element';
import { Button, Spinner } from '@wordpress/components';
import { __ } from '@wordpress/i18n';
import { BACKSPACE, DELETE } from '@wordpress/keycodes';
import { withSelect, withDispatch } from '@wordpress/data';
import { RichText } from '@wordpress/block-editor';
import { isBlobURL } from '@wordpress/blob';
import { compose } from '@wordpress/compose';
import { close } from '@wordpress/icons';

/**
 * Internal dependencies
 */
import { leftArrow, rightArrow } from './icons';

class GalleryImage extends Component {
	constructor() {
		super( ...arguments );

		this.onBlur = this.onBlur.bind( this );
		this.onFocus = this.onFocus.bind( this );
		this.onSelectImage = this.onSelectImage.bind( this );
		this.onSelectCaption = this.onSelectCaption.bind( this );
		this.onRemoveImage = this.onRemoveImage.bind( this );
		this.bindContainer = this.bindContainer.bind( this );

		// The onDeselect prop is used to signal that the GalleryImage component
		// has lost focus. We want to call it when focus has been lost
		// by the figure element or any of its children but only if
		// the element that gained focus isn't any of them.
		//
		// debouncedOnSelect is scheduled every time a figure's children
		// is blurred and cancelled when any is focused. If none gain focus,
		// the call to onDeselect will be executed.
		//
		// onBlur / onFocus events are quick operations (<5ms apart in my testing),
		// so 50ms accounts for 10x lagging while feels responsive to the user.
		this.debouncedOnDeselect = debounce( this.props.onDeselect, 50 );

		this.state = {
			captionSelected: false,
		};
	}

	bindContainer( ref ) {
		this.container = ref;
	}

	onSelectCaption() {
		if ( ! this.state.captionSelected ) {
			this.setState( {
				captionSelected: true,
			} );
		}

		if ( ! this.props.isSelected ) {
			this.props.onSelect();
		}
	}

	onSelectImage() {
		if ( ! this.props.isSelected ) {
			this.props.onSelect();
		}

		if ( this.state.captionSelected ) {
			this.setState( {
				captionSelected: false,
			} );
		}
	}

	onRemoveImage( event ) {
		if (
			this.container === document.activeElement &&
			this.props.isSelected &&
			[ BACKSPACE, DELETE ].indexOf( event.keyCode ) !== -1
		) {
			event.stopPropagation();
			event.preventDefault();
			this.props.onRemove();
		}
	}

	componentDidUpdate( prevProps ) {
		const {
			isSelected,
			image,
			url,
			__unstableMarkNextChangeAsNotPersistent,
		} = this.props;
		if ( image && ! url ) {
			__unstableMarkNextChangeAsNotPersistent();
			this.props.setAttributes( {
				url: image.source_url,
				alt: image.alt_text,
			} );
		}

		// unselect the caption so when the user selects other image and comeback
		// the caption is not immediately selected
		if (
			this.state.captionSelected &&
			! isSelected &&
			prevProps.isSelected
		) {
			this.setState( {
				captionSelected: false,
			} );
		}
	}

	/**
	 * Note that, unlike the DOM, all React events bubble,
	 * so this will be called after the onBlur event of any figure's children.
	 */
	onBlur() {
		this.debouncedOnDeselect();
	}

	/**
	 * Note that, unlike the DOM, all React events bubble,
	 * so this will be called after the onBlur event of any figure's children.
	 */
	onFocus() {
		this.debouncedOnDeselect.cancel();
	}

	render() {
		const {
			url,
			alt,
			id,
			linkTo,
			link,
			isFirstItem,
			isLastItem,
			isSelected,
			caption,
			onRemove,
			onMoveForward,
			onMoveBackward,
			setAttributes,
			'aria-label': ariaLabel,
		} = this.props;

		let href;

		switch ( linkTo ) {
			case 'media':
				href = url;
				break;
			case 'attachment':
				href = link;
				break;
		}

		const img = (
			// Disable reason: Image itself is not meant to be interactive, but should
			// direct image selection and unfocus caption fields.
			/* eslint-disable jsx-a11y/no-noninteractive-element-interactions */
			<>
				<img
					src={ url }
					alt={ alt }
					data-id={ id }
					onClick={ this.onSelectImage }
					onFocus={ this.onSelectImage }
					onKeyDown={ this.onRemoveImage }
					tabIndex="0"
					aria-label={ ariaLabel }
					ref={ this.bindContainer }
				/>
				{ isBlobURL( url ) && <Spinner /> }
			</>
			/* eslint-enable jsx-a11y/no-noninteractive-element-interactions */
		);

		const className = classnames( {
			'is-selected': isSelected,
			'is-transient': isBlobURL( url ),
		} );

		return (
			<figure
				className={ className }
				onBlur={ this.onBlur }
				onFocus={ this.onFocus }
			>
				{ href ? <a href={ href }>{ img }</a> : img }
				<div className="block-library-gallery-item__move-menu">
					<Button
						icon={ leftArrow }
						onClick={ isFirstItem ? undefined : onMoveBackward }
						className="blocks-gallery-item__move-backward"
						label={ __( 'Move image backward' ) }
						aria-disabled={ isFirstItem }
						disabled={ ! isSelected }
					/>
					<Button
						icon={ rightArrow }
						onClick={ isLastItem ? undefined : onMoveForward }
						className="blocks-gallery-item__move-forward"
						label={ __( 'Move image forward' ) }
						aria-disabled={ isLastItem }
						disabled={ ! isSelected }
					/>
				</div>
				<div className="block-library-gallery-item__inline-menu">
					<Button
						icon={ close }
						onClick={ onRemove }
						className="blocks-gallery-item__remove"
						label={ __( 'Remove image' ) }
						disabled={ ! isSelected }
					/>
				</div>
				{ ( isSelected || caption ) && (
					<RichText
						tagName="figcaption"
						placeholder={
							isSelected ? __( 'Write caption…' ) : null
						}
						value={ caption }
						isSelected={ this.state.captionSelected }
						onChange={ ( newCaption ) =>
							setAttributes( { caption: newCaption } )
						}
						unstableOnFocus={ this.onSelectCaption }
						inlineToolbar
					/>
				) }
			</figure>
		);
	}
}

export default compose( [
	withSelect( ( select, ownProps ) => {
		const { getMedia } = select( 'core' );
		const { id } = ownProps;

		return {
<<<<<<< HEAD
			image: id ? getMedia( id ) : null,
=======
			image: id ? getMedia( parseInt( id, 10 ) ) : null,
>>>>>>> 251bab45
		};
	} ),
	withDispatch( ( dispatch ) => {
		const { __unstableMarkNextChangeAsNotPersistent } = dispatch(
			'core/block-editor'
		);
		return {
			__unstableMarkNextChangeAsNotPersistent,
		};
	} ),
] )( GalleryImage );<|MERGE_RESOLUTION|>--- conflicted
+++ resolved
@@ -250,11 +250,7 @@
 		const { id } = ownProps;
 
 		return {
-<<<<<<< HEAD
-			image: id ? getMedia( id ) : null,
-=======
 			image: id ? getMedia( parseInt( id, 10 ) ) : null,
->>>>>>> 251bab45
 		};
 	} ),
 	withDispatch( ( dispatch ) => {
