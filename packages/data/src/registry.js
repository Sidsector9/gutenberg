/**
 * External dependencies
 */
import {
	omit,
	without,
	mapValues,
} from 'lodash';
import memize from 'memize';

/**
 * Internal dependencies
 */
import createNamespace from './namespace-store';
import createCoreDataStore from './store';

/**
 * @typedef {Object} WPDataRegistry An isolated orchestrator of store registrations.
 *
 * @property {Function} registerGenericStore Given a namespace key and settings
 *                                           object, registers a new generic
 *                                           store.
 * @property {Function} registerStore        Given a namespace key and settings
 *                                           object, registers a new namespace
 *                                           store.
 * @property {Function} subscribe            Given a function callback, invokes
 *                                           the callback on any change to state
 *                                           within any registered store.
 * @property {Function} select               Given a namespace key, returns an
 *                                           object of the  store's registered
 *                                           selectors.
 * @property {Function} dispatch             Given a namespace key, returns an
 *                                           object of the store's registered
 *                                           action dispatchers.
 */

/**
 * @typedef {Object} WPDataPlugin An object of registry function overrides.
 */

/**
 * Creates a new store registry, given an optional object of initial store
 * configurations.
 *
 * @param {Object}  storeConfigs Initial store configurations.
 * @param {Object?} parent       Parent registry.
 *
 * @return {WPDataRegistry} Data registry.
 */
export function createRegistry( storeConfigs = {}, parent = null ) {
	const stores = {};
	let listeners = [];

	/**
	 * Global listener called for each store's update.
	 */
	function globalListener() {
		listeners.forEach( ( listener ) => listener() );
	}

	/**
	 * Subscribe to changes to any data.
	 *
	 * @param {Function}   listener Listener function.
	 *
	 * @return {Function}           Unsubscribe function.
	 */
	const subscribe = ( listener ) => {
		listeners.push( listener );

		return () => {
			listeners = without( listeners, listener );
		};
	};

	/**
	 * Calls a selector given the current state and extra arguments.
	 *
	 * @param {string} reducerKey Part of the state shape to register the
	 *                            selectors for.
	 *
	 * @return {*} The selector's returned value.
	 */
	function select( reducerKey ) {
		const store = stores[ reducerKey ];
		if ( store ) {
			return store.getSelectors();
		}

		return parent && parent.select( reducerKey );
	}

	const getResolveSelectors = memize(
		( selectors ) => {
			return mapValues(
				omit(
					selectors,
					[
						'getIsResolving',
						'hasStartedResolution',
						'hasFinishedResolution',
						'isResolving',
						'getCachedResolvers',
					]
				),
				( selector, selectorName ) => {
					return ( ...args ) => {
						return new Promise( ( resolve ) => {
							const hasFinished = () => selectors
								.hasFinishedResolution( selectorName, args );
							const getResult = () => selector.apply( null, args );

							// trigger the selector (to trigger the resolver)
							const result = getResult();
							if ( hasFinished() ) {
								return resolve( result );
							}

							const unsubscribe = subscribe( () => {
								if ( hasFinished() ) {
									unsubscribe();
									resolve( getResult() );
								}
							} );
						} );
					};
				}
			);
		},
		{ maxSize: 1 }
	);

	/**
<<<<<<< HEAD
  * Given the name of a registered store, returns an object containing the store's
  * selectors pre-bound to state so that you only need to supply additional arguments,
  * and modified so that they return promises that resolve to their eventual values,
  * after any resolvers have ran.
  *
  * @param {string} reducerKey Part of the state shape to register the
  *                            selectors for.
  *
  * @return {Object} Each key of the object matches the name of a selector.
  */
=======
	 * Given the name of a registered store, returns an object containing the store's
	 * selectors pre-bound to state so that you only need to supply additional arguments,
	 * and modified so that they return promises that resolve to their eventual values,
	 * after any resolvers have ran.
	 *
	 * @param {string} reducerKey Part of the state shape to register the
	 *                            selectors for.
	 *
	 * @return {Object} Each key of the object matches the name of a selector.
	 */
>>>>>>> b9ca11fd
	function __experimentalResolveSelect( reducerKey ) {
		return getResolveSelectors( select( reducerKey ) );
	}

	/**
	 * Returns the available actions for a part of the state.
	 *
	 * @param {string} reducerKey Part of the state shape to dispatch the
	 *                            action for.
	 *
	 * @return {*} The action's returned value.
	 */
	function dispatch( reducerKey ) {
		const store = stores[ reducerKey ];
		if ( store ) {
			return store.getActions();
		}

		return parent && parent.dispatch( reducerKey );
	}

	//
	// Deprecated
	// TODO: Remove this after `use()` is removed.
	//
	function withPlugins( attributes ) {
		return mapValues( attributes, ( attribute, key ) => {
			if ( typeof attribute !== 'function' ) {
				return attribute;
			}
			return function() {
				return registry[ key ].apply( null, arguments );
			};
		} );
	}

	/**
	 * Registers a generic store.
	 *
	 * @param {string} key    Store registry key.
	 * @param {Object} config Configuration (getSelectors, getActions, subscribe).
	 */
	function registerGenericStore( key, config ) {
		if ( typeof config.getSelectors !== 'function' ) {
			throw new TypeError( 'config.getSelectors must be a function' );
		}
		if ( typeof config.getActions !== 'function' ) {
			throw new TypeError( 'config.getActions must be a function' );
		}
		if ( typeof config.subscribe !== 'function' ) {
			throw new TypeError( 'config.subscribe must be a function' );
		}
		stores[ key ] = config;
		config.subscribe( globalListener );
	}

	let registry = {
		registerGenericStore,
		stores,
		namespaces: stores, // TODO: Deprecate/remove this.
		subscribe,
		select,
		__experimentalResolveSelect,
		dispatch,
		use,
	};

	/**
	 * Registers a standard `@wordpress/data` store.
	 *
	 * @param {string} reducerKey Reducer key.
	 * @param {Object} options    Store description (reducer, actions, selectors, resolvers).
	 *
	 * @return {Object} Registered store object.
	 */
	registry.registerStore = ( reducerKey, options ) => {
		if ( ! options.reducer ) {
			throw new TypeError( 'Must specify store reducer' );
		}

		const namespace = createNamespace( reducerKey, options, registry );
		registerGenericStore( reducerKey, namespace );
		return namespace.store;
	};

	//
	// TODO:
	// This function will be deprecated as soon as it is no longer internally referenced.
	//
	function use( plugin, options ) {
		registry = {
			...registry,
			...plugin( registry, options ),
		};

		return registry;
	}

	registerGenericStore( 'core/data', createCoreDataStore( registry ) );

	Object.entries( storeConfigs ).forEach(
		( [ name, config ] ) => registry.registerStore( name, config )
	);

	if ( parent ) {
		parent.subscribe( globalListener );
	}

	return withPlugins( registry );
}<|MERGE_RESOLUTION|>--- conflicted
+++ resolved
@@ -131,18 +131,6 @@
 	);
 
 	/**
-<<<<<<< HEAD
-  * Given the name of a registered store, returns an object containing the store's
-  * selectors pre-bound to state so that you only need to supply additional arguments,
-  * and modified so that they return promises that resolve to their eventual values,
-  * after any resolvers have ran.
-  *
-  * @param {string} reducerKey Part of the state shape to register the
-  *                            selectors for.
-  *
-  * @return {Object} Each key of the object matches the name of a selector.
-  */
-=======
 	 * Given the name of a registered store, returns an object containing the store's
 	 * selectors pre-bound to state so that you only need to supply additional arguments,
 	 * and modified so that they return promises that resolve to their eventual values,
@@ -153,7 +141,6 @@
 	 *
 	 * @return {Object} Each key of the object matches the name of a selector.
 	 */
->>>>>>> b9ca11fd
 	function __experimentalResolveSelect( reducerKey ) {
 		return getResolveSelectors( select( reducerKey ) );
 	}
