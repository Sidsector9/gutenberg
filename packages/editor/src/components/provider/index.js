--- conflicted
+++ resolved
@@ -165,7 +165,6 @@
 		BlockEditorProviderComponent = ExperimentalBlockEditorProvider,
 		__unstableTemplate: template,
 	} ) => {
-<<<<<<< HEAD
 		const mode = useSelect(
 			( select ) => {
 				const postTypeObject = select( coreStore ).getPostType(
@@ -177,25 +176,23 @@
 					'post-only'
 				);
 			},
-			[ post, coreStore, settings ]
-=======
-		const { editorSettings, selection, isReady, mode } = useSelect(
+			[ post, settings ]
+		);
+
+		const { editorSettings, selection, isReady } = useSelect(
 			( select ) => {
 				const {
 					getEditorSettings,
 					getEditorSelection,
-					getRenderingMode,
 					__unstableIsEditorReady,
 				} = select( editorStore );
 				return {
 					editorSettings: getEditorSettings(),
 					isReady: __unstableIsEditorReady(),
-					mode: getRenderingMode(),
 					selection: getEditorSelection(),
 				};
 			},
 			[]
->>>>>>> bd6e764e
 		);
 		const shouldRenderTemplate = !! template && mode !== 'post-only';
 		const rootLevelPost = shouldRenderTemplate ? template : post;
@@ -296,7 +293,7 @@
 		// Sets the right rendering mode when loading the editor.
 		useEffect( () => {
 			setRenderingMode( mode );
-		}, [ mode ] );
+		}, [ mode, setRenderingMode ] );
 
 		useHideBlocksFromInserter( post.type, mode );
 
