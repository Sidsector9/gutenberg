--- conflicted
+++ resolved
@@ -51,16 +51,15 @@
 	if ( ! class_exists( 'WP_REST_Menu_Locations_Controller' ) ) {
 		require_once dirname( __FILE__ ) . '/class-wp-rest-menu-locations-controller.php';
 	}
-<<<<<<< HEAD
+
 	if ( ! class_exists( 'WP_Rest_Customizer_Nonces' ) ) {
 		require_once dirname( __FILE__ ) . '/class-wp-rest-customizer-nonces.php';
-=======
+	}
 	if ( ! class_exists( 'WP_REST_Post_Format_Search_Handler' ) ) {
 		require_once dirname( __FILE__ ) . '/class-wp-rest-post-format-search-handler.php';
 	}
 	if ( ! class_exists( 'WP_REST_Category_Search_Handler' ) ) {
 		require_once dirname( __FILE__ ) . '/class-wp-rest-category-search-handler.php';
->>>>>>> 7b001578
 	}
 	/**
 	* End: Include for phase 2
