/**
<<<<<<< HEAD
=======
 * WordPress dependencies
 */
import { switchChildrenNodeName } from 'element';
import { Toolbar } from 'components';

/**
>>>>>>> e23fdcd3
 * Internal dependencies
 */
import './style.scss';
import { registerBlockType, createBlock, query as hpq } from '../../api';
import AlignmentToolbar from '../../alignment-toolbar';
import BlockControls from '../../block-controls';
import Editable from '../../editable';

const { children, query } = hpq;

registerBlockType( 'core/quote', {
	title: wp.i18n.__( 'Quote' ),
	icon: 'format-quote',
	category: 'common',

	attributes: {
		value: query( 'blockquote > p', children() ),
		citation: children( 'footer' ),
	},

	transforms: {
		from: [
			{
				type: 'block',
				blocks: [ 'core/text' ],
				transform: ( { content } ) => {
					return createBlock( 'core/quote', {
						value: content,
					} );
				},
			},
			{
				type: 'block',
				blocks: [ 'core/heading' ],
				transform: ( { content } ) => {
					return createBlock( 'core/quote', {
						value: content,
					} );
				},
			},
		],
		to: [
			{
				type: 'block',
				blocks: [ 'core/text' ],
				transform: ( { value, citation } ) => {
					return createBlock( 'core/text', {
						content: wp.element.concatChildren( value, citation ),
					} );
				},
			},
			{
				type: 'block',
				blocks: [ 'core/heading' ],
				transform: ( { value, citation, ...attrs } ) => {
					if ( Array.isArray( value ) || citation ) {
						const heading = createBlock( 'core/heading', {
							content: Array.isArray( value ) ? value[ 0 ] : value,
						} );
						const quote = createBlock( 'core/quote', {
							...attrs,
							citation,
							value: Array.isArray( value ) ? value.slice( 1 ) : '',
						} );

						return [ heading, quote ];
					}
					return createBlock( 'core/heading', {
						content: value,
					} );
				},
			},
		],
	},

	edit( { attributes, setAttributes, focus, setFocus, mergeBlocks } ) {
		const { align, value, citation, style = 1 } = attributes;
		const focusedEditable = focus ? focus.editable || 'value' : null;

		return [
			focus && (
				<BlockControls key="controls">
					<Toolbar controls={ [ 1, 2 ].map( ( variation ) => ( {
						icon: 'format-quote',
						title: wp.i18n.sprintf( wp.i18n.__( 'Quote style %d' ), variation ),
						isActive: Number( style ) === variation,
						onClick() {
							setAttributes( { style: variation } );
						},
						subscript: variation,
					} ) ) } />
					<AlignmentToolbar
						value={ align }
						onChange={ ( nextAlign ) => {
							setAttributes( { align: nextAlign } );
						} }
					/>
				</BlockControls>
			),
			<blockquote
				key="quote"
				className={ `blocks-quote blocks-quote-style-${ style }` }
			>
				<Editable
					value={ value }
					onChange={
						( nextValue ) => setAttributes( {
							value: nextValue,
						} )
					}
					focus={ focusedEditable === 'value' ? focus : null }
					onFocus={ ( props ) => setFocus( { ...props, editable: 'value' } ) }
					onMerge={ mergeBlocks }
					style={ { textAlign: align } }
				/>
				{ ( ( citation && citation.length > 0 ) || !! focus ) && (
					<Editable
						tagName="footer"
						value={ citation }
						placeholder={ wp.i18n.__( '— Add citation…' ) }
						onChange={
							( nextCitation ) => setAttributes( {
								citation: nextCitation,
							} )
						}
						focus={ focusedEditable === 'citation' ? focus : null }
						onFocus={ ( props ) => setFocus( { ...props, editable: 'citation' } ) }
						inline
					/>
				) }
			</blockquote>,
		];
	},

	save( { attributes } ) {
		const { align, value, citation, style = 1 } = attributes;

		return (
			<blockquote className={ `blocks-quote-style-${ style }` }>
				{ value && value.map( ( paragraph, i ) => (
					<p
						key={ i }
						style={ { textAlign: align ? align : null } }
					>
						{ paragraph }
					</p>
				) ) }
				{ citation && citation.length > 0 && (
					<footer>{ citation }</footer>
				) }
			</blockquote>
		);
	},
} );<|MERGE_RESOLUTION|>--- conflicted
+++ resolved
@@ -1,13 +1,9 @@
 /**
-<<<<<<< HEAD
-=======
  * WordPress dependencies
  */
-import { switchChildrenNodeName } from 'element';
 import { Toolbar } from 'components';
 
 /**
->>>>>>> e23fdcd3
  * Internal dependencies
  */
 import './style.scss';
