/**
 * External dependencies
 */
import { View, Text, TouchableWithoutFeedback } from 'react-native';

/**
 * WordPress dependencies
 */
import { Component } from '@wordpress/element';
import {
	ToolbarButton,
	Toolbar,
	GlobalStylesContext,
} from '@wordpress/components';
import { withDispatch, withSelect } from '@wordpress/data';
import { compose, withPreferredColorScheme } from '@wordpress/compose';
import {
	getBlockType,
	__experimentalGetAccessibleBlockLabel as getAccessibleBlockLabel,
} from '@wordpress/blocks';
import { __ } from '@wordpress/i18n';

/**
 * Internal dependencies
 */
import styles from './block.scss';
import BlockEdit from '../block-edit';
import BlockInvalidWarning from './block-invalid-warning';
import BlockMobileToolbar from '../block-mobile-toolbar';
import FloatingToolbar from './block-mobile-floating-toolbar';
import Breadcrumbs from './breadcrumb';
import NavigateUpSVG from './nav-up-icon';

class BlockListBlock extends Component {
	constructor() {
		super( ...arguments );

		this.insertBlocksAfter = this.insertBlocksAfter.bind( this );
		this.onFocus = this.onFocus.bind( this );
	}

	onFocus() {
		const { firstToSelectId, isSelected, onSelect } = this.props;
		if ( ! isSelected ) {
			onSelect( firstToSelectId );
		}
	}

	insertBlocksAfter( blocks ) {
		this.props.onInsertBlocks( blocks, this.props.order + 1 );

		if ( blocks[ 0 ] ) {
			// focus on the first block inserted
			this.props.onSelect( blocks[ 0 ].clientId );
		}
	}

	getBlockForType() {
		return (
<<<<<<< HEAD
			<GlobalStylesContext.Consumer>
				{ ( globalStyle ) => (
					<GlobalStylesContext.Provider
						value={ {
							...globalStyle,
							...( this.props.wrapperProps || {} ).style,
						} }
					>
						<BlockEdit
							name={ this.props.name }
							isSelected={ this.props.isSelected }
							attributes={ this.props.attributes }
							setAttributes={ this.props.onChange }
							onFocus={ this.onFocus }
							onReplace={ this.props.onReplace }
							insertBlocksAfter={ this.insertBlocksAfter }
							mergeBlocks={ this.props.mergeBlocks }
							onCaretVerticalPositionChange={
								this.props.onCaretVerticalPositionChange
							}
							wrapperProps={ this.props.wrapperProps }
							globalStyle={ globalStyle }
							clientId={ this.props.clientId }
							contentStyle={ this.props.contentStyle }
						/>
					</GlobalStylesContext.Provider>
				) }
			</GlobalStylesContext.Consumer>
=======
			<BlockEdit
				name={ this.props.name }
				isSelected={ this.props.isSelected }
				attributes={ this.props.attributes }
				setAttributes={ this.props.onChange }
				onFocus={ this.onFocus }
				onReplace={ this.props.onReplace }
				insertBlocksAfter={ this.insertBlocksAfter }
				mergeBlocks={ this.props.mergeBlocks }
				onCaretVerticalPositionChange={
					this.props.onCaretVerticalPositionChange
				}
				clientId={ this.props.clientId }
				parentWidth={ this.props.parentWidth }
				contentStyle={ this.props.contentStyle }
				onDeleteBlock={ this.props.onDeleteBlock }
			/>
>>>>>>> 3ce4265a
		);
	}

	renderBlockTitle() {
		return (
			<View style={ styles.blockTitle }>
				<Text>BlockType: { this.props.name }</Text>
			</View>
		);
	}

	render() {
		const {
			attributes,
			blockType,
			clientId,
			icon,
			isSelected,
			isValid,
			order,
			title,
			parentId,
			isDimmed,
			isTouchable,
			onDeleteBlock,
			isStackedHorizontally,
			hasParent,
			isParentSelected,
			onSelect,
			showFloatingToolbar,
			getStylesFromColorScheme,
			marginVertical,
			marginHorizontal,
			isInnerBlockSelected,
		} = this.props;

		const accessibilityLabel = getAccessibleBlockLabel(
			blockType,
			attributes,
			order + 1
		);

		const accessible = ! ( isSelected || isInnerBlockSelected );

		return (
			<TouchableWithoutFeedback
				onPress={ this.onFocus }
				accessible={ accessible }
				accessibilityRole={ 'button' }
			>
				<View
					style={ { flex: 1 } }
					accessibilityLabel={ accessibilityLabel }
				>
					{ showFloatingToolbar && (
						<FloatingToolbar>
							{ hasParent && (
								<Toolbar passedStyle={ styles.toolbar }>
									<ToolbarButton
										title={ __( 'Navigate Up' ) }
										onClick={ () => onSelect( parentId ) }
										icon={ NavigateUpSVG }
									/>
									<View style={ styles.pipe } />
								</Toolbar>
							) }
							<Breadcrumbs clientId={ clientId } />
						</FloatingToolbar>
					) }
					<View
						pointerEvents={ isTouchable ? 'auto' : 'box-only' }
						accessibilityLabel={ accessibilityLabel }
						style={ [
							{ marginVertical, marginHorizontal, flex: 1 },
							isDimmed && styles.dimmed,
						] }
					>
						{ isSelected && (
							<View
								style={ [
									styles.solidBorder,
									getStylesFromColorScheme(
										styles.solidBorderColor,
										styles.solidBorderColorDark
									),
								] }
							/>
						) }
						{ isParentSelected && (
							<View
								style={ [
									styles.dashedBorder,
									getStylesFromColorScheme(
										styles.dashedBorderColor,
										styles.dashedBorderColorDark
									),
								] }
							/>
						) }
						{ isValid ? (
							this.getBlockForType()
						) : (
							<BlockInvalidWarning
								blockTitle={ title }
								icon={ icon }
							/>
						) }
						<View style={ styles.neutralToolbar }>
							{ isSelected && (
								<BlockMobileToolbar
									clientId={ clientId }
									onDelete={ onDeleteBlock }
									isStackedHorizontally={
										isStackedHorizontally
									}
								/>
							) }
						</View>
					</View>
				</View>
			</TouchableWithoutFeedback>
		);
	}
}

export default compose( [
	withSelect( ( select, { clientId, rootClientId } ) => {
		const {
			getBlockIndex,
			isBlockSelected,
			__unstableGetBlockWithoutInnerBlocks,
			getBlockHierarchyRootClientId,
			getSelectedBlockClientId,
			getBlock,
			getBlockRootClientId,
			getLowestCommonAncestorWithSelectedBlock,
			getBlockParents,
			hasSelectedInnerBlock,
		} = select( 'core/block-editor' );

		const order = getBlockIndex( clientId, rootClientId );
		const isSelected = isBlockSelected( clientId );
		const isInnerBlockSelected = hasSelectedInnerBlock( clientId );
		const block = __unstableGetBlockWithoutInnerBlocks( clientId );
		const { name, attributes, isValid } = block || {};

		const blockType = getBlockType( name || 'core/missing' );
		const title = blockType.title;
		const icon = blockType.icon;

		const parents = getBlockParents( clientId, true );
		const parentId = parents[ 0 ] || '';

		const rootBlockId = getBlockHierarchyRootClientId( clientId );
		const rootBlock = getBlock( rootBlockId );
		const hasRootInnerBlocks = rootBlock.innerBlocks.length !== 0;

		const showFloatingToolbar = isSelected && hasRootInnerBlocks;

		const selectedBlockClientId = getSelectedBlockClientId();

		const commonAncestor = getLowestCommonAncestorWithSelectedBlock(
			clientId
		);
		const commonAncestorIndex = parents.indexOf( commonAncestor ) - 1;
		const firstToSelectId = commonAncestor
			? parents[ commonAncestorIndex ]
			: parents[ parents.length - 1 ];

		const hasParent = !! parentId;
		const isParentSelected =
			selectedBlockClientId && selectedBlockClientId === parentId;
		const isAncestorSelected =
			selectedBlockClientId && parents.includes( selectedBlockClientId );
		const isSelectedBlockNested = !! getBlockRootClientId(
			selectedBlockClientId
		);

		const selectedParents = selectedBlockClientId
			? getBlockParents( selectedBlockClientId )
			: [];
		const isDescendantSelected = selectedParents.includes( clientId );
		const isDescendantOfParentSelected = selectedParents.includes(
			parentId
		);
		const isTouchable =
			isSelected ||
			isDescendantOfParentSelected ||
			isParentSelected ||
			parentId === '';
		const isDimmed =
			! isSelected &&
			isSelectedBlockNested &&
			! isAncestorSelected &&
			! isDescendantSelected &&
			( isDescendantOfParentSelected || rootBlockId === clientId );

		return {
			icon,
			name: name || 'core/missing',
			order,
			title,
			attributes,
			blockType,
			isSelected,
			isInnerBlockSelected,
			isValid,
			parentId,
			isParentSelected,
			firstToSelectId,
			hasParent,
			isAncestorSelected,
			isTouchable,
			isDimmed,
			showFloatingToolbar,
			wrapperProps: blockType.getEditWrapperProps
				? blockType.getEditWrapperProps( attributes )
				: {},
		};
	} ),
	withDispatch( ( dispatch, ownProps, { select } ) => {
		const {
			insertBlocks,
			mergeBlocks,
			replaceBlocks,
			selectBlock,
			updateBlockAttributes,
		} = dispatch( 'core/block-editor' );

		return {
			mergeBlocks( forward ) {
				const { clientId } = ownProps;
				const {
					getPreviousBlockClientId,
					getNextBlockClientId,
				} = select( 'core/block-editor' );

				if ( forward ) {
					const nextBlockClientId = getNextBlockClientId( clientId );
					if ( nextBlockClientId ) {
						mergeBlocks( clientId, nextBlockClientId );
					}
				} else {
					const previousBlockClientId = getPreviousBlockClientId(
						clientId
					);
					if ( previousBlockClientId ) {
						mergeBlocks( previousBlockClientId, clientId );
					}
				}
			},
			onInsertBlocks( blocks, index ) {
				insertBlocks( blocks, index, ownProps.rootClientId );
			},
			onSelect( clientId = ownProps.clientId, initialPosition ) {
				selectBlock( clientId, initialPosition );
			},
			onChange: ( attributes ) => {
				updateBlockAttributes( ownProps.clientId, attributes );
			},
			onReplace( blocks, indexToSelect ) {
				replaceBlocks( [ ownProps.clientId ], blocks, indexToSelect );
			},
		};
	} ),
	withPreferredColorScheme,
] )( BlockListBlock );<|MERGE_RESOLUTION|>--- conflicted
+++ resolved
@@ -57,7 +57,6 @@
 
 	getBlockForType() {
 		return (
-<<<<<<< HEAD
 			<GlobalStylesContext.Consumer>
 				{ ( globalStyle ) => (
 					<GlobalStylesContext.Provider
@@ -81,30 +80,13 @@
 							wrapperProps={ this.props.wrapperProps }
 							globalStyle={ globalStyle }
 							clientId={ this.props.clientId }
+							parentWidth={ this.props.parentWidth }
 							contentStyle={ this.props.contentStyle }
+							onDeleteBlock={ this.props.onDeleteBlock }
 						/>
 					</GlobalStylesContext.Provider>
 				) }
 			</GlobalStylesContext.Consumer>
-=======
-			<BlockEdit
-				name={ this.props.name }
-				isSelected={ this.props.isSelected }
-				attributes={ this.props.attributes }
-				setAttributes={ this.props.onChange }
-				onFocus={ this.onFocus }
-				onReplace={ this.props.onReplace }
-				insertBlocksAfter={ this.insertBlocksAfter }
-				mergeBlocks={ this.props.mergeBlocks }
-				onCaretVerticalPositionChange={
-					this.props.onCaretVerticalPositionChange
-				}
-				clientId={ this.props.clientId }
-				parentWidth={ this.props.parentWidth }
-				contentStyle={ this.props.contentStyle }
-				onDeleteBlock={ this.props.onDeleteBlock }
-			/>
->>>>>>> 3ce4265a
 		);
 	}
 
