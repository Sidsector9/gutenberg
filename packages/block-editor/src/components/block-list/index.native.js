--- conflicted
+++ resolved
@@ -2,11 +2,7 @@
  * External dependencies
  */
 import { identity } from 'lodash';
-<<<<<<< HEAD
-import { FlatList, Text, View, Platform, TouchableWithoutFeedback } from 'react-native';
-=======
-import { View, Platform, TouchableWithoutFeedback } from 'react-native';
->>>>>>> b9ca11fd
+import { FlatList, View, Platform, TouchableWithoutFeedback } from 'react-native';
 
 /**
  * WordPress dependencies
@@ -87,7 +83,7 @@
 			renderAppender,
 			isReadOnly,
 			isRootList,
-			onScroll
+			onScroll,
 		} = this.props;
 
 		const ListComponent = isReadOnly ? FlatList : KeyboardAwareFlatList;
@@ -144,14 +140,13 @@
 			isReadOnly,
 			shouldShowBlockAtIndex,
 			shouldShowInsertionPointBefore,
-			shouldShowInsertionPointAfter
+			shouldShowInsertionPointAfter,
 		} = this.props;
 
 		return (
 			<ReadableContentView>
-<<<<<<< HEAD
 				<View pointerEvents={ isReadOnly ? 'box-only' : 'auto' }>
-					{ shouldShowInsertionPointBefore( clientId ) && this.renderAddBlockSeparator() }
+					{ shouldShowInsertionPointBefore( clientId ) && <BlockInsertionPoint /> }
 					{ shouldShowBlockAtIndex( index ) && (
 						<BlockListBlock
 							key={ clientId }
@@ -161,21 +156,8 @@
 							onCaretVerticalPositionChange={ this.onCaretVerticalPositionChange }
 							isSmallScreen={ ! this.props.isFullyBordered }
 						/> ) }
-					{ shouldShowInsertionPointAfter( clientId ) && this.renderAddBlockSeparator() }
+					{ shouldShowInsertionPointAfter( clientId ) && <BlockInsertionPoint /> }
 				</View>
-=======
-				{ shouldShowInsertionPointBefore( clientId ) && <BlockInsertionPoint /> }
-				{ shouldShowBlockAtIndex( index ) && (
-					<BlockListBlock
-						key={ clientId }
-						showTitle={ false }
-						clientId={ clientId }
-						rootClientId={ this.props.rootClientId }
-						onCaretVerticalPositionChange={ this.onCaretVerticalPositionChange }
-						isSmallScreen={ ! this.props.isFullyBordered }
-					/> ) }
-				{ shouldShowInsertionPointAfter( clientId ) && <BlockInsertionPoint /> }
->>>>>>> b9ca11fd
 			</ReadableContentView>
 		);
 	}
