--- conflicted
+++ resolved
@@ -65,11 +65,7 @@
 						<BlockEdit { ...props } />
 						<InspectorAdvancedControls>
 							<TextControl
-<<<<<<< HEAD
-								label={ __( 'Additional CSS Class(es)' ) }
-=======
 								label={ __( 'Additional CSS class(es)' ) }
->>>>>>> 251bab45
 								value={ props.attributes.className || '' }
 								onChange={ ( nextValue ) => {
 									props.setAttributes( {
