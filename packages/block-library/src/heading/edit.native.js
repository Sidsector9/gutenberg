/**
 * Internal dependencies
 */
import HeadingToolbar from './heading-toolbar';

/**
 * External dependencies
 */
import { View } from 'react-native';

/**
 * WordPress dependencies
 */
import { __ } from '@wordpress/i18n';
import {
	RichText,
	BlockControls,
	__experimentalUseColors,
} from '@wordpress/block-editor';
import { createBlock } from '@wordpress/blocks';

const HeadingEdit = ( {
	attributes,
	mergeBlocks,
	onFocus,
	onReplace,
	setAttributes,
	style,
<<<<<<< HEAD
} ) => (
	<View onAccessibilityTap={ onFocus }>
		<BlockControls>
			<HeadingToolbar
				minLevel={ 2 }
				maxLevel={ 7 }
				selectedLevel={ attributes.level }
				onChange={ ( newLevel ) =>
					setAttributes( { level: newLevel } )
				}
				isCollapsed={ false }
			/>
		</BlockControls>
		<RichText
			identifier="content"
			tagName={ 'h' + attributes.level }
			value={ attributes.content }
			style={ style }
			onChange={ ( value ) => setAttributes( { content: value } ) }
			onMerge={ mergeBlocks }
			onSplit={ ( value ) => {
				if ( ! value ) {
					return createBlock( 'core/paragraph' );
				}
=======
} ) => {
	const { align, content, level, placeholder } = attributes;
>>>>>>> 251bab45

	/* eslint-disable @wordpress/no-unused-vars-before-return */
	const { TextColor } = __experimentalUseColors( [
		{ name: 'textColor', property: 'color' },
	] );
	/* eslint-enable @wordpress/no-unused-vars-before-return */

	return (
		<View onAccessibilityTap={ onFocus }>
			<BlockControls>
				<HeadingToolbar
					minLevel={ 2 }
					maxLevel={ 7 }
					selectedLevel={ level }
					onChange={ ( newLevel ) =>
						setAttributes( { level: newLevel } )
					}
					isCollapsed={ false }
				/>
			</BlockControls>
			<TextColor>
				<RichText
					identifier="content"
					tagName={ 'h' + level }
					value={ content }
					style={ style }
					onChange={ ( value ) =>
						setAttributes( { content: value } )
					}
					onMerge={ mergeBlocks }
					onSplit={ ( value ) => {
						if ( ! value ) {
							return createBlock( 'core/paragraph' );
						}

						return createBlock( 'core/heading', {
							...attributes,
							content: value,
						} );
					} }
					onReplace={ onReplace }
					onRemove={ () => onReplace( [] ) }
					placeholder={ placeholder || __( 'Write heading…' ) }
					textAlign={ align }
				/>
			</TextColor>
		</View>
	);
};

export default HeadingEdit;<|MERGE_RESOLUTION|>--- conflicted
+++ resolved
@@ -26,35 +26,8 @@
 	onReplace,
 	setAttributes,
 	style,
-<<<<<<< HEAD
-} ) => (
-	<View onAccessibilityTap={ onFocus }>
-		<BlockControls>
-			<HeadingToolbar
-				minLevel={ 2 }
-				maxLevel={ 7 }
-				selectedLevel={ attributes.level }
-				onChange={ ( newLevel ) =>
-					setAttributes( { level: newLevel } )
-				}
-				isCollapsed={ false }
-			/>
-		</BlockControls>
-		<RichText
-			identifier="content"
-			tagName={ 'h' + attributes.level }
-			value={ attributes.content }
-			style={ style }
-			onChange={ ( value ) => setAttributes( { content: value } ) }
-			onMerge={ mergeBlocks }
-			onSplit={ ( value ) => {
-				if ( ! value ) {
-					return createBlock( 'core/paragraph' );
-				}
-=======
 } ) => {
 	const { align, content, level, placeholder } = attributes;
->>>>>>> 251bab45
 
 	/* eslint-disable @wordpress/no-unused-vars-before-return */
 	const { TextColor } = __experimentalUseColors( [
