--- conflicted
+++ resolved
@@ -12,7 +12,7 @@
 import { withDispatch, withSelect } from '@wordpress/data';
 import { compose, withPreferredColorScheme } from '@wordpress/compose';
 import { createBlock, isUnmodifiedDefaultBlock } from '@wordpress/blocks';
-import { KeyboardAwareFlatList, ReadableContentView, withTheme } from '@wordpress/components';
+import { KeyboardAwareFlatList, ReadableContentView } from '@wordpress/components';
 
 /**
  * Internal dependencies
@@ -20,10 +20,7 @@
 import styles from './style.scss';
 import BlockListBlock from './block';
 import BlockListAppender from '../block-list-appender';
-<<<<<<< HEAD
-=======
 import __experimentalBlockListFooter from '../block-list-footer';
->>>>>>> ee3e0b28
 
 const innerToolbarHeight = 44;
 
@@ -43,13 +40,6 @@
 
 	addBlockToEndOfPost( newBlock ) {
 		this.props.insertBlock( newBlock, this.props.blockCount );
-<<<<<<< HEAD
-	}
-
-	blockHolderBorderStyle() {
-		return this.props.isFullyBordered ? styles.blockHolderFullBordered : styles.blockHolderSemiBordered;
-=======
->>>>>>> ee3e0b28
 	}
 
 	onCaretVerticalPositionChange( targetId, caretY, previousCaretY ) {
@@ -69,12 +59,6 @@
 		const willShowInsertionPoint = shouldShowInsertionPointBefore(); // call without the client_id argument since this is the appender
 		return (
 			<ReadableContentView>
-<<<<<<< HEAD
-				<BlockListAppender
-					rootClientId={ this.props.rootClientId }
-					renderAppender={ this.props.renderAppender }
-				/>
-=======
 				{ willShowInsertionPoint ?
 					this.renderAddBlockSeparator() :	// show the new-block indicator when we're inserting a block or
 					<BlockListAppender				// show the default appender, as normal, when not inserting a block
@@ -82,19 +66,11 @@
 						renderAppender={ this.props.renderAppender }
 					/>
 				}
->>>>>>> ee3e0b28
 			</ReadableContentView>
 		);
 	}
 
 	render() {
-<<<<<<< HEAD
-		const { clearSelectedBlock, blockClientIds, isFullyBordered, title, header, withFooter = true, renderAppender } = this.props;
-
-		return (
-			<View
-				style={ { flex: 1 } }
-=======
 		const {
 			clearSelectedBlock,
 			blockClientIds,
@@ -109,7 +85,6 @@
 		return (
 			<View
 				style={ { flex: isRootList ? 1 : 0 } }
->>>>>>> ee3e0b28
 				onAccessibilityEscape={ clearSelectedBlock }
 			>
 				<KeyboardAwareFlatList
@@ -119,11 +94,7 @@
 					innerRef={ this.scrollViewInnerRef }
 					extraScrollHeight={ innerToolbarHeight + 10 }
 					keyboardShouldPersistTaps="always"
-<<<<<<< HEAD
-					style={ styles.list }
-=======
 					scrollViewStyle={ { flex: isRootList ? 1 : 0 } }
->>>>>>> ee3e0b28
 					data={ blockClientIds }
 					extraData={ [ isFullyBordered ] }
 					keyExtractor={ identity }
@@ -135,14 +106,6 @@
 					ListFooterComponent={ withFooter && this.renderBlockListFooter }
 				/>
 
-<<<<<<< HEAD
-				{ renderAppender && blockClientIds.length > 0 &&
-					<BlockListAppender
-						rootClientId={ this.props.rootClientId }
-						renderAppender={ this.props.renderAppender }
-					/>
-				}
-=======
 				{ renderAppender && blockClientIds.length > 0 && (
 					<View style={ styles.paddingToContent }>
 						<BlockListAppender
@@ -153,7 +116,6 @@
 				)
 				}
 
->>>>>>> ee3e0b28
 			</View>
 		);
 	}
@@ -166,12 +128,7 @@
 	}
 
 	renderItem( { item: clientId, index } ) {
-<<<<<<< HEAD
-		const blockHolderFocusedStyle = this.props.useStyle( styles.blockHolderFocused, styles.blockHolderFocusedDark );
-		const { shouldShowBlockAtIndex, shouldShowInsertionPoint } = this.props;
-=======
 		const { shouldShowBlockAtIndex, shouldShowInsertionPointBefore, shouldShowInsertionPointAfter } = this.props;
->>>>>>> ee3e0b28
 		return (
 			<ReadableContentView>
 				{ shouldShowInsertionPointBefore( clientId ) && this.renderAddBlockSeparator() }
@@ -182,12 +139,7 @@
 						clientId={ clientId }
 						rootClientId={ this.props.rootClientId }
 						onCaretVerticalPositionChange={ this.onCaretVerticalPositionChange }
-<<<<<<< HEAD
-						borderStyle={ this.blockHolderBorderStyle() }
-						focusedBorderColor={ blockHolderFocusedStyle.borderColor }
-=======
 						isSmallScreen={ ! this.props.isFullyBordered }
->>>>>>> ee3e0b28
 					/> ) }
 				{ shouldShowInsertionPointAfter( clientId ) && this.renderAddBlockSeparator() }
 			</ReadableContentView>
@@ -195,13 +147,8 @@
 	}
 
 	renderAddBlockSeparator() {
-<<<<<<< HEAD
-		const lineStyle = this.props.useStyle( styles.lineStyleAddHere, styles.lineStyleAddHereDark );
-		const labelStyle = this.props.useStyle( styles.labelStyleAddHere, styles.labelStyleAddHereDark );
-=======
 		const lineStyle = this.props.getStylesFromColorScheme( styles.lineStyleAddHere, styles.lineStyleAddHereDark );
 		const labelStyle = this.props.getStylesFromColorScheme( styles.labelStyleAddHere, styles.labelStyleAddHereDark );
->>>>>>> ee3e0b28
 		return (
 			<View style={ styles.containerStyleAddHere } >
 				<View style={ lineStyle }></View>
@@ -214,13 +161,6 @@
 	renderBlockListFooter() {
 		const paragraphBlock = createBlock( 'core/paragraph' );
 		return (
-<<<<<<< HEAD
-			<TouchableWithoutFeedback onPress={ () => {
-				this.addBlockToEndOfPost( paragraphBlock );
-			} } >
-				<View style={ styles.blockListFooter } />
-			</TouchableWithoutFeedback>
-=======
 			<>
 				<TouchableWithoutFeedback onPress={ () => {
 					this.addBlockToEndOfPost( paragraphBlock );
@@ -229,7 +169,6 @@
 				</TouchableWithoutFeedback>
 				<__experimentalBlockListFooter.Slot />
 			</>
->>>>>>> ee3e0b28
 		);
 	}
 }
@@ -255,13 +194,8 @@
 		const insertionPoint = getBlockInsertionPoint();
 		const blockInsertionPointIsVisible = isBlockInsertionPointVisible();
 		const selectedBlock = getSelectedBlock();
-<<<<<<< HEAD
-		const isSelectedGroup = selectedBlock && selectedBlock.name === 'core/group';
-		const shouldShowInsertionPoint = ( clientId ) => {
-=======
 		const hasInnerBlocks = selectedBlock && selectedBlock.name === getGroupingBlockName();
 		const shouldShowInsertionPointBefore = ( clientId ) => {
->>>>>>> ee3e0b28
 			return (
 				blockInsertionPointIsVisible &&
 				insertionPoint.rootClientId === rootClientId &&
@@ -290,11 +224,7 @@
 
 		const shouldShowBlockAtIndex = ( index ) => {
 			const shouldHideBlockAtIndex = (
-<<<<<<< HEAD
-				! isSelectedGroup && blockInsertionPointIsVisible &&
-=======
 				! hasInnerBlocks && blockInsertionPointIsVisible &&
->>>>>>> ee3e0b28
 				// if `index` === `insertionPoint.index`, then block is replaceable
 				index === insertionPoint.index &&
 				// only hide selected block
@@ -308,15 +238,10 @@
 			blockCount: getBlockCount( rootClientId ),
 			isBlockInsertionPointVisible: isBlockInsertionPointVisible(),
 			shouldShowBlockAtIndex,
-<<<<<<< HEAD
-			shouldShowInsertionPoint,
-			selectedBlockClientId,
-=======
 			shouldShowInsertionPointBefore,
 			shouldShowInsertionPointAfter,
 			selectedBlockClientId,
 			isRootList: rootClientId === undefined,
->>>>>>> ee3e0b28
 		};
 	} ),
 	withDispatch( ( dispatch ) => {
@@ -332,10 +257,5 @@
 			replaceBlock,
 		};
 	} ),
-<<<<<<< HEAD
-	withTheme,
-] )( BlockList );
-=======
 	withPreferredColorScheme,
-] )( BlockList );
->>>>>>> ee3e0b28
+] )( BlockList );