--- conflicted
+++ resolved
@@ -42,12 +42,9 @@
 	rootClientId: ?string,
 	blockClientIds: Array<string>,
 	blockCount: number,
-<<<<<<< HEAD
 	clearSelectedBlock: () => void,
 	focusBlock: ( clientId: string ) => void,
-=======
 	selectBlock: ( clientId: string ) => void,
->>>>>>> dee8ecac
 	insertBlock: ( block: BlockType, position: number ) => void,
 	replaceBlock: ( string, BlockType ) => mixed,
 	getBlockName: string => string,
@@ -389,6 +386,7 @@
 			insertBlock,
 			replaceBlock,
 			selectBlock,
+			clearSelectedBlock,
 		} = dispatch( 'core/block-editor' );
 
 		return {
